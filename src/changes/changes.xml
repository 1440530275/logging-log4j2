<?xml version="1.0" encoding="UTF-8"?>
<!-- vi: set sw=2: -->
<!--
   Licensed to the Apache Software Foundation (ASF) under one or more
   contributor license agreements.  See the NOTICE file distributed with
   this work for additional information regarding copyright ownership.
   The ASF licenses this file to You under the Apache License, Version 2.0
   (the "License"); you may not use this file except in compliance with
   the License.  You may obtain a copy of the License at

       http://www.apache.org/licenses/LICENSE-2.0

   Unless required by applicable law or agreed to in writing, software
   distributed under the License is distributed on an "AS IS" BASIS,
   WITHOUT WARRANTIES OR CONDITIONS OF ANY KIND, either express or implied.
   See the License for the specific language governing permissions and
   limitations under the License.
-->
<document xmlns="http://maven.apache.org/changes/1.0.0"
          xmlns:xsi="http://www.w3.org/2001/XMLSchema-instance"
          xsi:schemaLocation="http://maven.apache.org/changes/1.0.0 http://maven.apache.org/xsd/changes-1.0.0.xsd">
  <properties>
    <title>Changes</title>
  </properties>
  <body>
    <!-- NOTE: the text node in an action element is interpreted as Markdown in the release notes! -->
    <!-- The "type" attribute can have the following values:
         - "add" - New Feature
         - "fix" - Fixed Bug
         - "update" - Change
         - "remove" - Removed
    -->
    <release version="2.9.0" date="2017-MM-DD" description="GA Release 2.9.0">
<<<<<<< HEAD
      <action issue="LOG4J2-1984" dev="rgoers" type="update">
        Allow maxLength of StructuredData to be specified by the user.
=======
      <action issue="LOG4J2-1981" dev="mikes" type="add">
        JsonLayout, XmlLayout and YamlLayout support 0-byte termination of log events.
>>>>>>> 9ea3ae15
      </action>
      <action issue="LOG4J2-1864" dev="mattsicker" type="add" due-to="Matthias Kappeller">
        Support capped collections for MongoDb appender.
      </action>
      <action issue="LOG4J2-1971" dev="rgoers" type="fix">
        Register log4j-core as an OSGi service. Skip tests for LOG4J2-1766 on MacOS. Use group "staff" for LOG4J2-1699 test on MacOS.
      </action>
      <action issue="LOG4J2-1982" dev="ggregory" type="fix" due-to="Christoph Lembeck">
        Log4j-config.xsd only allows one AppenderRef element for each Logger element.
      </action>
      <action issue="LOG4J2-1813" dev="rpopma" type="add">
        Log4j2 will now print all internal logging to the console if system property `log4j2.debug` is defined with any value (or no value).
      </action>
      <action issue="LOG4J2-1261" dev="rpopma" type="update">
        Async Loggers no longer use deprecated LMAX Disruptor APIs. (Disruptor-3.3.3 or higher is now required.)
      </action>
      <action issue="LOG4J2-1908" dev="rpopma" type="update">
        Improved error message when misconfigured with multiple incompatible appenders targeting same file.
      </action>
      <action issue="LOG4J2-1954" dev="rpopma" type="update">
        Configurations with multiple root loggers now fail loudly.
      </action>
      <action issue="LOG4J2-1958" dev="mikes" type="update">
        Deprecate SerializedLayout and remove it as default.
      </action>
      <action issue="LOG4J2-1959" dev="mikes" type="update">
        Disable DTD processing in XML configuration files.
      </action>
      <action issue="LOG4J2-1766" dev="ggregory" type="add" due-to="Pierrick HYMBERT">
        Temporary compress directory during rollover (#88).
      </action>
      <action issue="LOG4J2-1950" dev="ggregory" type="update" due-to="Pierrick HYMBERT">
        Fix docker build with jdk9 requirements (#84).
      </action>
      <action issue="LOG4J2-1801" dev="rpopma" type="update">
        Add more detail to WARN "Ignoring log event" messages printed to the console after log4j was shut down.
      </action>
      <action issue="LOG4J2-1814" dev="rpopma" type="add">
        Added wrapper classes CustomLoggerGenerator and ExtendedLoggerGenerator to avoid class name with a dollar ($) character which has special meaning in many *nix command line environments.
      </action>
      <action issue="LOG4J2-1884" dev="rpopma" type="add">
        Added process ID (pid) pattern converter.
      </action>
      <action issue="LOG4J2-1926" dev="rpopma" type="update">
        Facilitate log4j use in Android applications: remove dependency on RMI and Management APIs from log4j-api.
      </action>
      <action issue="LOG4J2-1699" dev="ggregory" type="add" due-to="Demetrios Dimatos, Pierrick HYMBERT">
        Configurable Log File Permissions with PosixFilePermission.
      </action>
      <action issue="LOG4J2-1945" dev="ggregory" type="add">
        Generate source jas for all test jars.
      </action>
      <action issue="LOG4J2-1934" dev="ggregory" type="add">
        JMS Appender does not know how to recover from a broken connection.
      </action>
      <action issue="LOG4J2-1955" dev="ggregory" type="add">
        JMS Appender should be able connect to a broker (later) even it is not present at configuration time.
      </action>
      <action issue="LOG4J2-1956" dev="ggregory" type="update">
        JMS Appender broker password should be a char[], not a String.
      </action>
      <action issue="LOG4J2-1874" dev="rpopma" type="add" due-to="Roman Leventov">
        Added methods ::writeBytes(ByteBuffer) and ::writeBytes(byte[], int, int) to ByteBufferDestination interface and use these methods in TextEncoderHelper where possible to prepare for future enhancements to reduce lock contention.
      </action>
      <action issue="LOG4J2-1912" dev="ggregory" type="fix" due-to="R Ri">
        CompositeConfiguration logs warning "Unable to determine URI for configuration." However, the reconfiguration is completed.
      </action>
      <action issue="LOG4J2-1964" dev="ggregory" type="fix" due-to="Pierrick HYMBERT">
        Dynamic reconfiguration does not work for filePattern of RollingFile.
      </action>
      <action issue="LOG4J2-1961" dev="ggregory" type="fix" due-to="Christian Vent">
        Reconfigure breaks DirectWriteRolloverStrategy.
      </action>
      <action issue="LOG4J2-1943" dev="rgoers" type="fix">
        The eventPrefix attribute was being ignored in the RFC5424Layout.
      </action>
      <action issue="LOG4J2-1953" dev="ggregory" type="fix">
        JndiManager is not released when the JmsAppender builder catches an exception trying to build itself.
      </action>
      <action issue="LOG4J2-1911" dev="rgoers" type="fix">
        Improve the documentation of the DynamicThresholdFilter.
      </action>
      <action issue="LOG4J2-1929" dev="ggregory" type="fix" due-to="Borys Sokolov">
        EOFException with FormattedMessage.
      </action>
      <action issue="LOG4J2-1948" dev="ggregory" type="fix" due-to="Michael Lück">
        Trim levels read from properties file to remove trailing spaces.
      </action>
      <action issue="LOG4J2-1971" dev="ggregory" type="fix" due-to="liwenxian2017">
        ClassCastException: org.eclipse.osgi.internal.loader.SystemBundleLoader$1 cannot be cast to java.lang.ClassLoader.
      </action>
      <action issue="LOG4J2-1442" dev="mikes" type="add">
        Generic HTTP appender.
      </action>
      <action issue="LOG4J2-1935" dev="ggregory" type="add">
        Add with(String, primitive) methods to org.apache.logging.log4j.message.MapMessage.
      </action>
      <action issue="LOG4J2-1930" dev="ggregory" type="add">
        Add forEach() methods to org.apache.logging.log4j.message.MapMessage.
      </action>
      <action issue="LOG4J2-1932" dev="ggregory" type="add">
        Add containsKey() methods to org.apache.logging.log4j.message.MapMessage.
      </action>
      <action issue="LOG4J2-1917" dev="rgoers" type="update">
        Support using java.util.ServiceLoader to locate Log4j 2 API providers.
      </action>
      <action issue="LOG4J2-1966" dev="ggregory" type="update" due-to="M Sazzadul Hoque">
        Include separator option of PatternLayout in manual (and other updates).
      </action>
      <action issue="LOG4J2-1854" dev="mikes" type="add" due-to="Xavier Jodoin">
        Support null byte delimiter in GelfLayout.
      </action>
      <action issue="LOG4J2-1359" dev="rgoers" type="add">
        Add support for Java 9 StackWalker.
      </action>
      <action issue="LOG4J2-1880" dev="mikes" type="add">
        Warn when a configuration file for an inactive ConfigurationFactory is found.
      </action>
      <action issue="LOG4J2-1855" dev="mattsicker" type="add" due-to="Anthony Maire">
        Add an optional random delay in TimeBasedTriggeringPolicy
      </action>
      <action issue="LOG4J2-1876" dev="mikes" type="fix">
        More reliable checking for runtime dependencies.
      </action>
      <action issue="LOG4J2-1867" dev="mikes" type="fix">
        Fix configuration documentation.
      </action>
      <action issue="LOG4J2-1858" dev="rpopma" type="fix">
        Ensure the ThreadLocal StringBuilder in ParameterizedMessage won't hold excessively much memory after logging a long message.
      </action>
      <action issue="LOG4J2-1885" dev="mattsicker" type="fix">
        Fix documentation about default additivity value for loggers.
      </action>
      <action issue="LOG4J2-1920" dev="ggregory" type="fix" due-to="Ajitha">
        ScriptEngineManager is not available in Android and causes a NoClassDefFoundError.
      </action>
      <action issue="LOG4J2-1851" dev="mikes" type="update">
        Move server components from log4j-core to new log4-server module.
      </action>
      <action issue="LOG4J2-1860" dev="mikes" type="add">
        Shortcut to add Property and KeyValuePair component in ConfigurationBuilder.
      </action>
      <action issue="LOG4J2-1294" dev="ggregory" type="add">
        The JMS Appender should use a JMS MapMessage for a Log4j MapMessage.
      </action>
      <action issue="LOG4J2-1868" dev="ggregory" type="update">
        Update ZeroMQ's JeroMQ from 0.3.6 to 0.4.0.
      </action>
      <action issue="LOG4J2-1960" dev="ggregory" type="update">
        Update ZeroMQ's JeroMQ from 0.4.0 to 0.4.1.
      </action>
      <action issue="LOG4J2-1974" dev="ggregory" type="update">
        Update ZeroMQ's JeroMQ from 0.4.1 to 0.4.2.
      </action>
      <action issue="LOG4J2-1869" dev="ggregory" type="update">
        Update Kafka client from 0.10.1.1 to 0.10.2.0
      </action>
      <action issue="LOG4J2-1962" dev="ggregory" type="update">
        Update Kafka client from 0.10.2.0 to 0.11.0.0
      </action>
      <action issue="LOG4J2-1872" dev="ggregory" type="update">
		Update JavaMail from 1.5.5 to 1.5.6.
      </action>
      <action issue="LOG4J2-1879" dev="ggregory" type="update">
		Update JAnsi from 1.14 to 1.15.
      </action>
      <action issue="LOG4J2-1877" dev="ggregory" type="update" due-to="Chandra Tungathurthi">
		Missing documentation for Max index limit in DefaultRolloverStrategy.
      </action>
      <action issue="LOG4J2-1899" dev="ggregory" type="update">
        Add missing getters to classes in package org.apache.logging.log4j.core.net.ssl.
      </action>
      <action issue="LOG4J2-1900" dev="ggregory" type="update">
        Update JAnsi from 1.15 to 1.16.
      </action>
      <action issue="LOG4J2-" dev="ggregory" type="update">
        Update SLF4J from 1.7.24 to 1.7.25.
      </action>
      <action issue="LOG4J2-1938" dev="ggregory" type="update">
        Update Jackson from 2.8.7 to 2.8.9.
      </action>
      <action issue="LOG4J2-1970" dev="rpopma" type="update">
        Update HdrHistogram from 2.1.8 to 2.1.9.
      </action>
      <action issue="LOG4J2-1975" dev="ggregory" type="update">
        Update javax.persistence from 2.1.0 to 2.1.1.
      </action>
      <action issue="LOG4J2-1976" dev="ggregory" type="update">
        Update org.osgi.core from 4.3.1 to 6.0.0.
      </action>
    </release>
    <release version="2.8.2" date="2017-04-02" description="GA Release 2.8.2">
      <action issue="LOG4J2-1861" dev="mattsicker" type="fix">
        Fix JavaDoc on org.apache.logging.log4j.ThreadContext about inheritance.
      </action>
      <action issue="LOG4J2-1862" dev="mattsicker" type="fix" due-to="wangyuntao">
        Fix JavaDoc about @Order and OrderComparator ordering.
      </action>
      <action issue="LOG4J2-1849" dev="rpopma" type="fix">
        Fixed daylight savings time (DST) issue with FixedDateFormat.
      </action>
      <action issue="LOG4J2-1850" dev="mattsicker" type="fix" due-to="Ludovic Hochet">
        Fix CassandraRule and unit tests on Windows.
      </action>
      <action issue="LOG4J2-1840" dev="mattsicker" type="fix" due-to="Pradeep Balasundaram">
        Fix typo in %replace converter documentation.
      </action>
      <action issue="LOG4J2-1846" dev="mikes" type="fix">
        Handle when LogEvent.getLoggerName() returns null in LoggerNameLevelRewritePolicy.
      </action>
      <action issue="LOG4J2-1845" dev="mikes" type="fix">
        Handle when LogEvent.getLoggerName() returns null in KafkaAppender.
      </action>
      <action issue="LOG4J2-1853" dev="ggregory" type="fix" due-to="wangyuntao">
        The default value of RandomAccessFileAppender.Builder append field is wrong.
      </action>
      <action issue="LOG4J2-1863" dev="mattsicker" type="add">
        Add support for filtering input in TcpSocketServer and UdpSocketServer.
      </action>
      <action issue="LOG4J2-1848" dev="mattsicker" type="add">
        Add JSON encoding support to EncodingPatternConverter %encode{}.
      </action>
      <action issue="LOG4J2-1843" dev="mattsicker" type="add" due-to="Zilong Song">
        Add support for appending common suffix to each line of throwable stack trace.
      </action>
      <action issue="LOG4J2-1838" dev="mattsicker" type="add" due-to="Zilong Song">
        Add support for appending common suffix to each line of extended and root throwable stack trace.
      </action>
      <action issue="LOG4J2-1827" dev="rgoers" type="update">
        Move integration tests to their own module to speed up build.
      </action>
      <action issue="LOG4J2-1835" dev="mattsicker" type="fix">
        Fix documentation about the licensing for JeroMQ.
      </action>
      <action issue="LOG4J2-1836" dev="rgoers" type="fix">
        Update the API version to 2.6.0.
      </action>
      <action issue="LOG4J2-1831" dev="ggregory" type="fix" due-to="Edward Serebrinskiy">
        NullPointerException in HtmlLayout.
      </action>
      <action issue="LOG4J2-1820" dev="ggregory" type="fix" due-to="Jason Tedor">
        Log4j 2.8 can lose exceptions when a security manager is present.
      </action>
      <action issue="LOG4J2-1856" dev="ggregory" type="update">
        Update Jackson from 2.8.6 to 2.8.7.
      </action>
    </release>
    <release version="2.8.1" date="2017-02-26" description="GA Release 2.8.1">
      <action issue="LOG4J2-1804" dev="rgoers" type="fix" due-to="Pierrick Hymbert">
        Allow %i in file pattern to be preceded with characters other than just '-'.
      </action>
      <action issue="LOG4J2-1822" dev="rgoers" type="update">
        Update SLF4J to 1.7.24.
      </action>
      <action issue="LOG4J2-1812" dev="rpopma" type="update">
        Improved error message when log4j 2 configuration file not found.
      </action>
      <action issue="LOG4J2-1810" dev="rgoers" type="update">
        Update to use Logback 1.1.10 and then Logback 1.2 for tests.
      </action>
      <action issue="LOG4J2-1819" dev="ggregory" type="update">
        Update Jackson from 2.8.5 to 2.8.6.
      </action>
      <action issue="LOG4J2-1753" dev="ggregory" type="fix" due-to="Ludovic Hochet">
        Fix ClassNotFoundException org.apache.logging.log4j.core.util.ExecutorServices in OSGi tests.
      </action>
      <action issue="LOG4J2-1816" dev="rpopma" type="fix" due-to="shubhankar1100">
        Change minOccur to minOccurs in Log4j-config.xsd.
      </action>
      <action issue="LOG4J2-1803" dev="rgoers" type="fix">
        Fix Maven POM to ensure JMH generated classes in log4j-perf are included in benchmarks jar.
      </action>
      <action issue="LOG4J2-1800" dev="mikes" type="fix" due-to="Vincent Tieleman">
        Report errors when sending to Kafka when using syncSend=false.
      </action>
      <action issue="LOG4J2-1805" dev="rpopma" type="fix">
        Fixed rare race condition in FixedDateFormat, made FixedDateFormat::millisSinceMidnight method public.
      </action>
      <action issue="LOG4J2-1799" dev="rpopma" type="fix" due-to="Eduard Gizatullin">
        Fixed bug in PropertiesUtil::getCharsetProperty that caused UnsupportedCharsetException for ConsoleAppender.
      </action>
      <action issue="LOG4J2-1806" dev="rpopma" type="fix" due-to="challarao">
        Fix Javadoc for DefaultRolloverStrategy::purgeAscending
      </action>
      <action issue="LOG4J2-1818" dev="ggregory" type="fix" due-to="xkr47">
        Fix rollover to work when filePattern contains no directory components.
      </action>
      <action issue="LOG4J2-1823" dev="mattsicker" type="add">
        Remove deprecation on MessageSupplier lambda functions in Logger API.
      </action>
      <action issue="LOG4J2-1807" dev="ggregory" type="add">
        [core] Add and implement LogEvent.toImmutable().
      </action>
    </release>
    <release version="2.8" date="2017-01-21" description="GA Release 2.8">
      <action issue="LOG4J2-1780" dev="mikes" type="fix">
        Eliminate the use of the ExecutorServices in the LoggerContext.
      </action>
      <action issue="LOG4J2-1032" dev="rgoers" type="add">
        Make DefaultRolloverStrategy more efficient when renaming files. Add nomax option to the fileIndex attribute.
      </action>
      <action issue="LOG4J2-1101" dev="rgoers" type="add">
        RollingFileAppender now supports omitting the file name and writing directly to the archive files.
      </action>
      <action issue="LOG4J2-1786" dev="rpopma" type="fix">
        ConfigurationScheduler now preserves interrupt flag during stop.
      </action>
      <action issue="LOG4J2-1243" dev="rgoers" type="add">
        Allow default value in property to be a Lookup.
      </action>
      <action issue="LOG4J2-1779" dev="rpopma" type="fix">
        Fixed bug where AsyncLogger did not resolve configuration properties.
      </action>
      <action issue="LOG4J2-1769" dev="rpopma" type="fix" due-to="Brandon Goodin">
        Fixed concurrency issue affecting all layouts except PatternLayout and GelfLayout, which caused scrambled output and exceptions when logging synchronously from multiple threads.
      </action>
      <action issue="LOG4J2-1724" dev="mikes" type="fix" due-to="Alexander Krasnostavsky">
        Using variables in GelfLayout's additional fields at runtime.
      </action>
      <action issue="LOG4J2-1762" dev="mikes" type="fix">
        Add Builder to GelfLayout.
      </action>
      <action issue="LOG4J2-1649" dev="rgoers" type="fix" due-to="Georg Friedrich">
        Insure the ConfigurationScheduler shuts down without blocking.
      </action>
      <action issue="LOG4J2-1653" dev="rgoers" type="fix" due-to=" Georg Friedrich">
        CronTriggeringPolicy would use the wrong date/time when rolling over and create multiple triggering policies on reconfiguration.
      </action>
      <action issue="LOG4J2-1748" dev="mikes" type="fix">
        Do not use non-daemon thread pool for rollover tasks.
      </action>
      <action issue="LOG4J2-1628" dev="rpopma" type="fix">
        Fixed file locking regression in FileAppender introduced in 2.6.
      </action>
      <action issue="LOG4J2-1744" dev="rpopma" type="fix">
        The custom logger Generate tool no longer requires the log4j-api module on the classpath.
      </action>
      <action issue="LOG4J2-1731" dev="rpopma" type="fix" due-to="Chris Ribble">
        SslSocketManager now respects connectTimeoutMillis.
      </action>
      <action issue="LOG4J2-1682" dev="ggregory" type="fix" due-to="Markus Waidhofer">
        Logger using LocalizedMessageFactory prints key instead of message.
      </action>
      <action issue="LOG4J2-1720" dev="mikes" type="fix">
        Make GelfLayout independent of Jackson.
      </action>
      <action issue="LOG4J2-1719" dev="rpopma" type="fix">
        Fixed race condition in ObjectMessage and SimpleMessage, ensuring that the log message contains the value the object has during the logging call.
      </action>
      <action issue="LOG4J2-1688" dev="rpopma" type="fix">
        Fixed bug where elements of a log message parameter array were nulled out in garbage-free mode.
      </action>
      <action issue="LOG4J2-1692" dev="mikes" type="fix" due-to="Greg Thomas">
        Add putAll() method to CloseableThreadContext.
      </action>
      <action issue="LOG4J2-1689" dev="mikes" type="fix">
        Add CleanableThreadContextMap interface supporting method removeAll(Iterable&lt;String&gt;).
      </action>
      <action issue="LOG4J2-1685" dev="mikes" type="fix" due-to="Raman Gupta">
        Option 'disableAnsi' in PatternLayout to unconditionally disable ANSI escape codes.
      </action>
      <action issue="LOG4J2-1706" dev="rpopma" type="fix">
        Make TimeFilter usable as global filter and as logger filter.
      </action>
      <action issue="LOG4J2-1722" dev="rpopma" type="fix">
        (GC) Avoid allocating temporary objects in VariablesNotEmptyReplacementConverter.
      </action>
      <action issue="LOG4J2-1717" dev="rpopma" type="fix">
        (GC) Avoid allocating temporary objects in EncodingPatternConverter.
      </action>
      <action issue="LOG4J2-1716" dev="rpopma" type="fix">
        (GC) Avoid allocating temporary objects in MapPatternConverter. (Note that constructing a MapMessage is not garbage-free.)
      </action>
      <action issue="LOG4J2-1683" dev="rpopma" type="fix">
        (GC) Avoid allocating temporary objects in MapMessage.
      </action>
      <action issue="LOG4J2-1715" dev="rpopma" type="fix">
        (GC) Avoid allocating temporary objects in NdcPatternConverter. (Note that use of the ThreadContext stack is not garbage-free.)
      </action>
      <action issue="LOG4J2-1714" dev="rpopma" type="fix">
        (GC) Avoid allocating temporary objects in AbstractStyleNameConverter.
      </action>
      <action issue="LOG4J2-1680" dev="rpopma" type="fix">
        (GC) Avoid allocating temporary objects in TimeFilter.
      </action>
      <action issue="LOG4J2-1679" dev="rpopma" type="fix">
        (GC) Avoid allocating temporary objects in StructuredDataFilter.
      </action>
      <action issue="LOG4J2-1678" dev="rpopma" type="fix">
        (GC) Avoid allocating temporary objects in ThreadContextMapFilter.
      </action>
      <action issue="LOG4J2-1677" dev="rpopma" type="fix">
        (GC) Avoid allocating temporary objects in MapFilter.
      </action>
      <action issue="LOG4J2-1674" dev="rpopma" type="fix">
        (GC) Avoid allocating temporary objects in ThresholdFilter.
      </action>
      <action issue="LOG4J2-1673" dev="rpopma" type="fix">
        (GC) Avoid allocating temporary objects in MarkerFilter.
      </action>
      <action issue="LOG4J2-1672" dev="rpopma" type="fix">
        (GC) Avoid allocating temporary objects in LevelRangeFilter.
      </action>
      <action issue="LOG4J2-1671" dev="rpopma" type="fix">
        (GC) Avoid allocating temporary objects in EqualsIgnoreCaseReplacementConverter.
      </action>
      <action issue="LOG4J2-1670" dev="rpopma" type="fix">
        (GC) Avoid allocating temporary objects in EqualsReplacementConverter.
      </action>
      <action issue="LOG4J2-1669" dev="rpopma" type="fix">
        (GC) Avoid allocating temporary objects in MaxLengthConverter.
      </action>
      <action issue="LOG4J2-1668" dev="rpopma" type="fix">
        (GC) Avoid allocating temporary objects in MarkerPatternConverter.
      </action>
      <action issue="LOG4J2-1667" dev="rpopma" type="fix">
        (GC) Avoid allocating temporary objects in SequenceNumberPatternConverter.
      </action>
      <action issue="LOG4J2-1666" dev="rpopma" type="fix">
        (GC) Avoid allocating temporary objects in RelativeTimePatternConverter.
      </action>
      <action issue="LOG4J2-1665" dev="rpopma" type="fix">
        (GC) Avoid allocating temporary objects in IntegerPatternConverter.
      </action>
      <action issue="LOG4J2-1637" dev="rpopma" type="fix">
        Fixed problems when used in OSGi containers (IllegalAccessError, NoClassDefFoundError).
      </action>
      <action issue="LOG4J2-1226" dev="rpopma" type="fix">
        Improve LogEvent serialization to handle non-serializable Messages and deserializing when required classes are missing.
      </action>
      <action issue="LOG4J2-1663" dev="rpopma" type="fix">
        Ensure SortedArrayStringMap can be serialized and deserialized without errors regardless of content.
      </action>
      <action issue="LOG4J2-1658" dev="rpopma" type="fix">
        Prevent NPE in ThreadContextMapFactory::createThreadContextMap when initializing Log4j with Configurator::initialize and the BasicContextSelector is used.
      </action>
      <action issue="LOG4J2-1645" dev="mikes" type="fix">
        Immutable empty StringMap.
      </action>
      <action issue="LOG4J2-1623" dev="mikes" type="fix">
        Configurable JVM shutdown hook timeout.
      </action>
      <action issue="LOG4J2-1712" dev="ggregory" type="fix">
        Pick up bug fixes from Apache Commons Lang's org.apache.commons.lang3.time package.
      </action>
      <action issue="LOG4J2-1636" dev="ggregory" type="fix" due-to="Eldar Gabdullin">
        Console Appender does not pick up Oracle Java 8's sun.stdout.encoding and sun.stderr.encoding.
      </action>
      <action issue="LOG4J2-1639" dev="ggregory" type="fix" due-to="Sridhar Gopinath">
        Fix MemoryMappedFileAppender.createAppender() Javadoc for immediateFlush.
      </action>
      <action issue="LOG4J2-1676" dev="ggregory" type="fix" due-to="Joern Huxhorn">
        Some LogEvents may not carry a Throwable (Use Message.getThrowable() in log(Message) methods.)
      </action>
      <action issue="LOG4J2-1723" dev="ggregory" type="fix" due-to="Ludovic HOCHET">
        Unwanted transitive dependency on geronimo-jms_1.1_spec causes OSGi tests to fail.
      </action>
      <action issue="LOG4J2-1664" dev="ggregory" type="fix" due-to="Ludovic HOCHET">
        Improve OSGi unit tests.
      </action>
      <action issue="LOG4J2-1687" dev="ggregory" type="fix" due-to="Robert Christiansen">
        NPE in ThrowableProxy when resolving stack in Java EE/OSGi environment.
      </action>
      <action issue="LOG4J2-1642" dev="ggregory" type="fix" due-to="Johno Crawford">
        DefaultShutdownCallbackRegistry can throw a NoClassDefFoundError.
      </action>
      <action issue="LOG4J2-1474" dev="ggregory" type="fix" due-to="yin mingjun, Neon">
        CronTriggeringPolicy raise exception and fail to rollover log file when evaluateOnStartup is true.
      </action>
      <action issue="LOG4J2-1734" dev="ggregory" type="fix">
        SslSocketManagerFactory might leak Sockets when certain startup errors occur.
      </action>
      <action issue="LOG4J2-1736" dev="ggregory" type="fix">
        TcpSocketManagerFactory might leak Sockets when certain startup errors occur.
      </action>
      <action issue="LOG4J2-1740" dev="ggregory" type="fix">
        Add CronTriggeringPolicy programmatically leads to NPE.
      </action>
      <action issue="LOG4J2-1743" dev="ggregory" type="fix" due-to="Toby Shepheard">
        CompositeConfiguration does not add filters to appenderRefs.
      </action>
      <action issue="LOG4J2-1756" dev="ggregory" type="fix"  due-to="shubhankar1100">
        Adds xmlns in schema and some other tags.
      </action>
      <action issue="LOG4J2-1781" dev="mattsicker" type="update">
        Update Conversant Disruptor from 1.2.7 to 1.2.10
      </action>
      <action issue="LOG4J2-1774" dev="mattsicker" type="update">
        Replace MockEJB dependency in unit tests with Spring Test and Mockito.
      </action>
      <action issue="LOG4J2-1644" dev="ggregory" type="update" due-to="Tim Gokcen, Pavel Sivolobtchik">
        Inefficient locking in AbstractLoggerAdapter.
      </action>
      <action issue="LOG4J2-1641" dev="ggregory" type="update">
        Update JeroMQ from 0.3.5 to 0.3.6.
      </action>
      <action issue="LOG4J2-1647" dev="mattsicker" type="update">
        Update Commons Lang from 3.4 to 3.5.
      </action>
      <action issue="LOG4J2-1646" dev="mattsicker" type="update">
        Migrate to Mockito 2.x in unit tests.
      </action>
      <action issue="LOG4J2-1655" dev="ggregory" type="update">
        Update Jackson from 2.8.3 to 2.8.4.
      </action>
      <action issue="LOG4J2-1735" dev="ggregory" type="update">
        Update Jackson from 2.8.4 to 2.8.5.
      </action>
      <action issue="LOG4J2-1656" dev="ggregory" type="update">
        Update Apache Flume from 1.6.0 to 1.7.0.
      </action>
      <action issue="LOG4J2-1698" dev="ggregory" type="update">
        Update LMAX Disruptor from 3.3.5 to 3.3.6.
      </action>
      <action issue="LOG4J2-1700" dev="ggregory" type="update">
        Update Jansi from 1.13 to 1.14.
      </action>
      <action issue="LOG4J2-1750" dev="ggregory" type="update">
        Update Kafka from 0.10.0.1 to 0.10.1.1.
      </action>
      <action issue="LOG4J2-1751" dev="ggregory" type="update">
        Update liquibase-core from 3.5.1 to 3.5.3.
      </action>
      <action issue="LOG4J2-1302" dev="rpopma" type="update">
        The log4j-slf4j-impl module now declares a runtime dependency on log4j-core. While not technically required, this makes the log4j-slf4j-impl module behave similarly to slf4j-log4j12, and facilitates migration to Log4j 2.
      </action>
      <action issue="LOG4J2-1787" dev="mattsicker" type="add">
        Document how to exclude transitive conflicting dependencies in Maven and Gradle.
      </action>
      <action issue="LOG4J2-1773" dev="mattsicker" type="add">
        Add StatusLoggerRule to allow unit tests to set a status level.
      </action>
      <action issue="LOG4J2-424" dev="mattsicker" type="add">
        Add non-string data type support to JdbcAppender via new ColumnMapping plugin.
      </action>
      <action issue="LOG4J2-1771" dev="mattsicker" type="add">
        Add a Builder to ColumnConfig and deprecate ColumnConfig.createColumnConfig().
      </action>
      <action issue="LOG4J2-1770" dev="mattsicker" type="add">
        Add a Builder to JdbcAppender and deprecate JdbcAppender.createAppender().
      </action>
      <action issue="LOG4J2-1764" dev="mattsicker" type="add">
        Use MethodHandle in ContextDataFactory cached constructor.
      </action>
      <action issue="LOG4J2-1730" dev="mattsicker" type="add">
        Add Apache Cassandra appender and ColumnMapping plugin.
      </action>
      <action issue="LOG4J2-1759" dev="mattsicker" type="add">
        Add TypeConverter for java.util.UUID.
      </action>
      <action issue="LOG4J2-1758" dev="mattsicker" type="add">
        Add TypeConverter for java.nio.file.Path.
      </action>
      <action issue="LOG4J2-1755" dev="mattsicker" type="add">
        Add TypeConverter and constraint validators for java.net.InetAddress and port numbers.
      </action>
      <action issue="LOG4J2-969" dev="ggregory" type="add">
        Refactor SyslogAppender so that Layout is a Plugin element.
      </action>
      <action issue="LOG4J2-1660" dev="rpopma" type="add">
        Added public method ThreadContext::getThreadContextMap; removed class ThreadContextAccess.
      </action>
      <action issue="LOG4J2-1379" dev="mattsicker" type="add">
        Add documentation regarding YAML configuration format.
      </action>
      <action issue="LOG4J2-1718" dev="rpopma" type="add">
        Introduce marker interface AsynchronouslyFormattable.
      </action>
      <action issue="LOG4J2-1681" dev="rpopma" type="add">
        Introduce interfaces IndexedStringMap and IndexedReadOnlyStringMap, supporting garbage-free iteration over sorted map.
      </action>
      <action issue="LOG4J2-1695" dev="ggregory" type="add">
        Add a Builder to ScriptPatternSelector and deprecate ScriptPatternSelector.createSelector().
      </action>
      <action issue="LOG4J2-1696" dev="ggregory" type="add">
        Add a Builder to MarkerPatternSelector and deprecate MarkerPatternSelector.createSelector().
      </action>
      <action issue="LOG4J2-1697" dev="ggregory" type="add">
        Add a SerializerBuilder to PatternLayout and deprecate PatternLayout.createSerializer().
      </action>
      <action issue="LOG4J2-1701" dev="ggregory" type="add">
        Add a Builder to RandomAccessFileAppender and deprecate RandomAccessFileAppender.createAppender().
      </action>
      <action issue="LOG4J2-1703" dev="ggregory" type="add">
        Add a Builder to MemoryMappedFileAppender and deprecate MemoryMappedFileAppender.createAppender().
      </action>
      <action issue="LOG4J2-1704" dev="ggregory" type="add">
        Add a Builder to RollingRandomAccessFileAppender and deprecate RollingRandomAccessFileAppender.createAppender().
      </action>
      <action issue="LOG4J2-1709" dev="ggregory" type="add">
        Add a Builder to SyslogAppender and deprecate SyslogAppender.createAppender().
      </action>
      <action issue="LOG4J2-1707" dev="ggregory" type="add">
        Allow TCP Socket Appender to set socket options.
      </action>
      <action issue="LOG4J2-1708" dev="ggregory" type="add">
        Allow Secure Socket Appender to set socket options.
      </action>
      <action issue="LOG4J2-1737" dev="ggregory" type="add">
        Add a Builder to SyslogLayout and deprecate SyslogLayout.createLayout(Facility, boolean, String, Charset).
      </action>
      <action issue="LOG4J2-1738" dev="ggregory" type="add">
        Add a Builder to JsonLayout and deprecate org.apache.logging.log4j.core.layout.JsonLayout.createLayout(Configuration, boolean, boolean, boolean, boolean, boolean, boolean, String, String, Charset, boolean).
      </action>
      <action issue="LOG4J2-1739" dev="ggregory" type="add">
        Add Builder to KafkaAppender and deprecate KafkaAppender.createAppender(Layout, Filter, String, boolean, String, Property[], Configuration).
      </action>
      <action issue="LOG4J2-1733" dev="ggregory" type="add" due-to="Vincent Tieleman">
        Add SyncSend attribute to KafkaAppender (as in KafkaLog4jAppender).
      </action>
    </release>
    <release version="2.7" date="2016-10-02" description="GA Release 2.7">
      <action issue="LOG4J2-1618" dev="rpopma" type="fix" due-to="Raman Gupta">
        Fixed ClassCastException when using JUL logging during shutdown.
      </action>
      <action issue="LOG4J2-1620" dev="ggregory" type="fix" due-to="Sascha Scholz">
        2.7-rc1: RollingFileAppender immediateFlush default value should be true, not false.
      </action>
      <action issue="LOG4J2-1611" dev="rpopma" type="fix">
        Improved performance of context data injector for web applications to be on par with standalone applications.
      </action>
      <action issue="LOG4J2-1591" dev="rpopma" type="fix">
        Introduced new interface LifeCycle2 with stop(long,TimeUnit) method to avoid breaking backwards compatibility with new Configurator.shutdown(LoggerContext, long, TimeUnit) API.
      </action>
      <action issue="LOG4J2-1590" dev="rpopma" type="fix">
        Fixed issue with filters extending AbstractFilter that did not override methods with unrolled varargs.
      </action>
      <action issue="LOG4J2-1583" dev="rpopma" type="fix" due-to="Larry West">
        Fixed scrambled log messages triggered by nested logging from toString() method of a logging parameter object.
      </action>
      <action issue="LOG4J2-1259" dev="ggregory" type="fix" due-to="Misagh Moayyed, Steffen Offermann">
        Log4j threads are no longer leaking on Tomcat shutdown.
      </action>
      <action issue="LOG4J2-1051" dev="rpopma" type="fix" due-to="Lukasz Lenart">
        When starting on Google App Engine, Interpolator now suppresses the NoClassDefFoundError stack trace  for the jvmrunargs lookup.
      </action>
      <action issue="LOG4J2-1582" dev="rpopma" type="fix">
        When initializing on platforms where JMX is not available, Interpolator component no longer prints stack trace for warning messages.
      </action>
      <action issue="LOG4J2-1581" dev="rpopma" type="fix">
        Unregistering JMX components no longer prints a stack trace when the MBean has already been unregistered.
      </action>
      <action issue="LOG4J2-1313" dev="rpopma" type="fix" due-to="Philipp Knobel, Leon Finker">
        Support Property values to be specified in configuration as a value attribute as well as an element.
      </action>
      <action issue="LOG4J2-1575" dev="rpopma" type="fix">
        (GC) LoggerConfig now stores configuration properties in a List, not a Map to prevent creating temporary Iterator objects. Added method LoggerConfig#getPropertyList(), deprecated method #getProperties().
      </action>
      <action issue="LOG4J2-1457" dev="mattsicker" type="fix" due-to="Leon Finker">
        Fixed class loader deadlock when using async logging and extended stack trace pattern.
      </action>
      <action issue="LOG4J2-1563" dev="ggregory" type="fix" due-to="Jason Tedor">
        Fix to prevent Log4j 2.6.2 and higher from losing exceptions when a security manager is present.
      </action>
      <action issue="LOG4J2-1530" dev="mikes" type="fix">
        Fixed issue where LogEvent.getContextStack() returned null.
      </action>
      <action issue="LOG4J2-1518" dev="rpopma" type="fix" due-to="Leon Finker">
        Prevent deadlock in Async Loggers when queue is full and logged Object's toString() logs another message.
      </action>
      <action issue="LOG4J2-1542" dev="rpopma" type="fix" due-to="Rogério Lecarião Leite">
        Prevent ArrayIndexOutOfBoundsException in ParameterizedMessage.formatTo for single-char or empty messages.
      </action>
      <action issue="LOG4J2-1549" dev="mikes" type="fix" due-to="Jason Bedard">
        Fixed issue where AsyncLoggerContextSelector+PropertiesConfigurationBuilder defaulted to includeLocation=true.
      </action>
      <action issue="LOG4J2-1562" dev="ggregory" type="fix">
        Prevent SocketAppender memory usage from growing unbounded if it cannot connect to a server.
      </action>
      <action issue="LOG4J2-1559" dev="ggregory" type="fix" due-to="Andrey Plotkin">
        Prevent NPE in Level.isInRange.
      </action>
      <action issue="LOG4J2-1511" dev="ggregory" type="fix" due-to="Srikanth Surukuntu">
        DynamicThresholdFilter filtered incorrectly when params were passed as individual arguments instead of varargs.
      </action>
      <action issue="LOG4J2-1548" dev="ggregory" type="fix">
        [CronTriggeringPolicy] ConfigurationScheduler scheduled the task infinitely after first fire.
      </action>
      <action issue="LOG4J2-1506" dev="ggregory" type="fix" due-to="Johannes Schleger">
        Log4j should not unregister JMX MBeans when log4j2.disable.jmx property is true.
      </action>
      <action issue="LOG4J2-1490" dev="ggregory" type="fix" due-to="Krzysztof Taborski">
        Log4j2 should postpone creating log file until the appender actually receives an event.
      </action>
      <action issue="LOG4J2-1320" dev="ggregory" type="fix" due-to="Paresh Varke, Pierrick Hymbert">
        Support loading custom plugins from jar files and directories whose classpath entries use the "vfs" URL protocol.
      </action>
      <action issue="LOG4J2-1541" dev="ggregory" type="fix">
        Fix file handle resource leak in XmlConfiguration.XmlConfiguration(ConfigurationSource).
      </action>
      <action issue="LOG4J2-1538" dev="ggregory" type="fix" due-to="Igor Karpov">
        Prevent NPE when dynamically removing filters.
      </action>
      <action issue="LOG4J2-1532" dev="ggregory" type="fix">
        Attributes were not merged properly in composite configurations.
      </action>
      <action issue="LOG4J2-1529" dev="mattsicker" type="fix" due-to="Sridevi Narra">
        Attributes were not merged properly in composite configurations.
      </action>
      <action issue="LOG4J2-1527" dev="rpopma" type="fix" due-to="Jose Leon">
        Prevent NPE in RingBufferLogEvent.getFormattedMessage() when used in web applications.
      </action>
      <action issue="LOG4J2-905" dev="ggregory" type="fix" due-to="Moritz Löser">
        Added ability to disable (date) lookup completely for compatibility with other libraries like Camel.
      </action>
      <action issue="LOG4J2-1526" dev="mikes" type="fix">
        Added support for setting StatusLogger destination in ConfigurationBuilder.
      </action>
      <action issue="LOG4J2-1448" dev="rpopma" type="fix" due-to="Keith Laban">
        Allow comma separated agents, host list to be passed to FlumeAppender.
      </action>
      <action issue="LOG4J2-1500" dev="ggregory" type="fix" due-to="Jose Leon">
        Merging configurations failed with an NPE when comparing Nodes with different attributes.
      </action>
      <action issue="LOG4J2-1482" dev="ggregory" type="fix" due-to="Sumit Singhal">
        Fixed improper header in CsvParameterLayout.
      </action>
      <action issue="LOG4J2-1199" dev="rpopma" type="fix">
        Documented that JVM Input Arguments Lookup (JMX) is not available on Google App Engine.
      </action>
      <action issue="LOG4J2-1438" dev="rpopma" type="fix">
        (GC) Added method getParameter() to ObjectMessage (and ReusableObjectMessage).
      </action>
      <action issue="LOG4J2-1488" dev="rpopma" type="fix" due-to="Richard Zschech">
        (GC) Fixed ISO8601 %date conversion pattern with a period '.' separator for milliseconds is now garbage free.
      </action>
      <action issue="LOG4J2-1489" dev="rpopma" type="fix" due-to="Richard Zschech">
        (GC) Fixed %date conversion patterns with a timezone parameter are now garbage free.
      </action>
      <action issue="LOG4J2-1279" dev="rpopma" type="fix" due-to="Tony Baines">
        Prevent NullPointerException in FastDateParser$TimeZoneStrategy.
      </action>
      <action issue="LOG4J2-1341" dev="rpopma" type="fix" due-to="Richard Zschech">
        (GC) HighlightConverter and StyleConverter are now GC-free.
      </action>
      <action issue="LOG4J2-1467" dev="rpopma, ggregory" type="fix" due-to="Ralf, Gary Gregory">
        [OSGi] Fixed missing import package.
      </action>
      <action issue="LOG4J2-351" dev="rpopma, ggregory" type="fix" due-to="Roland Weiglhofer">
        [OSGi] Fixed wrong Fragment-Host in manifest files.
      </action>
      <action issue="LOG4J2-1313" dev="rpopma" type="fix" due-to="Philipp Knobel">
        Properties declared in configuration can now have their value either in the element body or in an attribute named "value".
      </action>
      <action issue="LOG4J2-1235" dev="ggregory" type="fix" due-to="Niranjan Rao, Sascha Scholz, Aleksey Zvolinsky">
        org.apache.logging.log4j.core.appender.routing.IdlePurgePolicy was not working correctly.
      </action>
      <action issue="LOG4J2-1502" dev="ggregory" type="fix" due-to="Sumit Singhal">
        Fixed issue where CsvParameterLayout and CsvLogEventLayout inserted NUL characters if data starts with {, (, [ or "
      </action>
      <action issue="LOG4J2-1573" dev="ggregory" type="fix" due-to="Steffen Offermann">
        Layout is no longer optional.
      </action>
      <action issue="LOG4J2-1608" dev="ggregory" type="fix">
        ServletAppender does not provide throwable object to ServletContext.
      </action>
      <action issue="LOG4J2-1599" dev="ggregory" type="fix">
        Prevent potential NPE in org.apache.logging.log4j.message.ParameterFormatter.formatMessage3(StringBuilder, char[], int, Object[], int, int[]).
      </action>
      <action issue="LOG4J2-1600" dev="ggregory" type="fix">
        Prevent potential NPE due to org.apache.logging.log4j.core.layout.MarkerPatternSelector.createSelector(PatternMatch[], String, boolean, boolean, Configuration).
      </action>
      <action issue="LOG4J2-1601" dev="ggregory" type="fix">
        Prevent potential NPE due to org.apache.logging.log4j.core.layout.ScriptPatternSelector.createSelector(AbstractScript, PatternMatch[], String, boolean, boolean, Configuration).
      </action>
      <action issue="LOG4J2-1602" dev="ggregory" type="fix">
        Prevent potential NPE in org.apache.logging.log4j.core.util.datetime.FormatCache.MultipartKey.equals(Object) when object is null.
      </action>
      <action issue="LOG4J2-1603" dev="ggregory" type="fix">
        Redo hashCode() and equals() methods in org.apache.logging.log4j.core.net.ssl classes.
      </action>
      <action issue="LOG4J2-1610" dev="ggregory" type="fix" due-to="Shubhankar">
        Add targetNamespace to log4j-config.xsd. GitHub #43.
      </action>
      <action issue="LOG4J2-1619" dev="ggregory" type="fix">
        new Log4jLogEvent().toString() throws an NPE.
      </action>
      <action issue="LOG4J2-1578" dev="ggregory" type="add">
        RoutingAppender can be configured with scripts. Add Script in a Routes element.
      </action>
      <action issue="LOG4J2-1597" dev="ggregory" type="add">
        Add a ScriptAppenderSelector to create an Appender specified by a Script.
      </action>
      <action issue="LOG4J2-1349" dev="rpopma" type="add">
        (GC) Added support for garbage-free ThreadContext map. Disabled by default, users need to enable this explicitly.
      </action>
      <action issue="LOG4J2-1447" dev="rpopma" type="add">
        (GC) Changed LogEvent's internal data structure for context data to be garbage-free. Added method LogEvent#getContextData(), deprecated method #getContextMap().
      </action>
      <action issue="LOG4J2-1010" dev="rpopma" type="add" due-to="Mikael Ståldal">
        Users can now inject context data from other sources than ThreadContext. Values can be any Object, not just Strings.
      </action>
      <action issue="LOG4J2-1568" dev="mattsicker" type="add">
        Added support for java.util.concurrent.LinkedTransferQueue to AsyncAppender.
      </action>
      <action issue="LOG4J2-1430" dev="mattsicker" type="add" due-to="John Cairns">
        Added optional support for Conversant DisruptorBlockingQueue in AsyncAppender.
      </action>
      <action issue="LOG4J2-1439" dev="mattsicker" type="add" due-to="Anthony Maire">
        Added optional support for JCTools MPSC bounded lock-free queue in AsyncAppender.
      </action>
      <action issue="LOG4J2-1558" dev="ggregory" type="add">
        SocketAppender now supports IO buffering.
      </action>
      <action issue="LOG4J2-1557" dev="ggregory" type="add">
        Add a Builder for the SocketAppender (deprecates factory method).
      </action>
      <action issue="LOG4J2-1609" dev="ggregory" type="add">
        Add a Builder to ServletAppender and deprecate factory method.
      </action>
      <action issue="LOG4J2-1553" dev="ggregory" type="add">
        AbstractManager now implements AutoCloseable.
      </action>
      <action issue="LOG4J2-1528" dev="mikes" type="add">
        Added ability to generate Log4j 2-style XML configuration file from ConfigurationBuilder.
      </action>
      <action issue="LOG4J2-1181" dev="mikes" type="add">
        Added Logging API for Scala 2.10 and 2.11.
      </action>
      <action issue="LOG4J2-1512" dev="mikes" type="add">
        Added options to exclude stack trace from JSON, XML and YAML layouts.
      </action>
      <action issue="LOG4J2-1539" dev="ggregory" type="add">
        Added Core API Configurator.shutdown(LoggerContext, long, TimeUnit).
      </action>
      <action issue="LOG4J2-1501" dev="ggregory" type="add">
        FileAppender is now able to create files on-demand.
      </action>
      <action issue="LOG4J2-1504" dev="ggregory" type="add">
        RollingFileAppender is now able to create files on-demand.
      </action>
      <action issue="LOG4J2-1471" dev="ggregory" type="add">
        [PatternLayout] Add an ANSI option to %xThrowable.
      </action>
      <action issue="LOG4J2-1472" dev="ggregory" type="add">
        org.apache.logging.log4j.core.LoggerContext now implements Closeable.
      </action>
      <action issue="LOG4J2-1458" dev="ggregory" type="add">
        [PatternLayout] Add an ANSI option to %message.
      </action>
      <action issue="LOG4J2-1505" dev="ggregory" type="add">
        Create a Builder for the FileAppender plugin to facilitate adding attributes in the future.
      </action>
      <action issue="LOG4J2-1507" dev="ggregory" type="add">
        Allow Builders to be completely generic.
      </action>
      <action issue="LOG4J2-1508" dev="ggregory" type="add">
        Allow a Builder to subclass another Builder.
      </action>
      <action issue="LOG4J2-1516" dev="rpopma" type="add" due-to="Gary Gregory">
        Add ThreadContextMap2 interface supporting method putAll(Map&lt;String, String&gt;).
      </action>
      <action issue="LOG4J2-1519" dev="ggregory" type="add">
        Add ThreadContext.putAll(Map&lt;String, String&gt;).
      </action>
      <action issue="LOG4J2-1520" dev="ggregory" type="add">
        Add JUnit Rule implementations to manage the thread context.
      </action>
      <action issue="LOG4J2-1547" dev="ggregory" type="add">
        The Core AbstractConfiguration now tracks its LoggerContext and add Configuration.getLoggerContext().
      </action>
      <action issue="LOG4J2-1540" dev="ggregory" type="add">
        The Core AbstractManager now tracks its LoggerContext.
      </action>
      <action issue="LOG4J2-1577" dev="ggregory" type="add">
        Add a Builder to the RoutingAppender and deprecate factory method.
      </action>
      <action issue="LOG4J2-1604" dev="ggregory" type="update" due-to="Colin Hillman">
        Log4j2 TcpSocketServer in background.
      </action>
      <action issue="LOG4J2-1574" dev="ggregory" type="update">
        Allow the RollingFileAppender to use default pattern layout.
      </action>
      <action issue="LOG4J2-1556" dev="ggregory" type="update">
        Custom Log4j threads now extend Log4jThread.
      </action>
      <action issue="LOG4J2-1605" dev="ggregory" type="update">
        Improve error messages for TcpSocketServer and UdpSocketServer.
      </action>
      <action issue="LOG4J2-1458" dev="ggregory" type="update">
        Updated Jackson from 2.7.5 to 2.8.0.
      </action>
      <action issue="LOG4J2-1494" dev="ggregory" type="update">
        Updated Jackson from 2.8.0 to 2.8.1.
      </action>
      <action issue="LOG4J2-1569" dev="ggregory" type="update">
        Updated Jackson from 2.8.1 to 2.8.2.
      </action>
      <action issue="LOG4J2-1598" dev="ggregory" type="update">
        Updated Jackson from 2.8.2 to 2.8.3.
      </action>
      <action issue="LOG4J2-1495" dev="ggregory" type="update">
        Updated LMAX Disruptor from 3.3.4 to 3.3.5.
      </action>
      <action issue="LOG4J2-1496" dev="ggregory" type="update">
        Updated Kafka client from 0.9.1.0 to 0.10.0.0.
      </action>
      <action issue="LOG4J2-1533" dev="ggregory" type="update">
        Updated Kafka client from 0.10.0.0 to 0.10.0.1.
      </action>
      <action issue="LOG4J2-1487" dev="ggregory" type="update">
        Updated JMS test from ActiveMQ 5.13.3 to 5.13.4.
      </action>
      <action issue="LOG4J2-1551" dev="ggregory" type="update">
        Updated JMS test from ActiveMQ 5.13.4 to 5.14.0.
      </action>
      <action issue="LOG4J2-1757" dev="ggregory" type="update">
        Update Apache Commons Compress from 1.12 to 1.13.
      </action>
      <action issue="LOG4J2-1543" dev="ggregory" type="update">
        Removed deprecated Core API org.apache.logging.log4j.core.util.Constants.UTF_8.
      </action>
      <action issue="LOG4J2-1544" dev="ggregory" type="update">
        Removed deprecated Core API org.apache.logging.log4j.core.util.Assert.requireNonNull(T, String).
      </action>
      <action issue="LOG4J2-1545" dev="ggregory" type="update">
        Removed deprecated Web API org.apache.logging.log4j.web.WebLookup.getServletContext().
      </action>
    </release>
    <release version="2.6.2" date="2016-07-05" description="GA Release 2.6.2">
      <action issue="LOG4J2-904" dev="rgoers" type="fix" due-to="Bernhard Mähr">
        If copy and delete fails in rename action then resort to truncating the source file after copying it.
      </action>
      <action issue="LOG4J2-1250" dev="rgoers" type="fix">
        CronTriggeringPolicy was not properly setting the prevFileTime value for the PatternProcessor so
        file dates and times on rolled files were incorrect.
      </action>
      <action issue="LOG4J2-1452" dev="rpopma" type="fix" due-to="Mikael Ståldal">
        Fixed issue where reusable messages broke flow tracing logic.
      </action>
      <action issue="LOG4J2-1440" dev="rgoers" type="fix">
        Fix bug in OnStartupTriggeringPolicy that allowed it to roll over on every reconfiguration. Added
        minSize attribute.
      </action>
      <action issue="LOG4J2-1414" dev="rpopma" type="fix" due-to="Ralph Goers">
        Fixed minor issues with the 2.6.1 web site.
      </action>
      <action issue="LOG4J2-1434" dev="rpopma" type="fix" due-to="Luke Butters">
        Ensure that the thread-local StringBuilders used by Layouts to format log events to text will not
        retain excessive memory after a large message was logged.
      </action>
      <action issue="LOG4J2-1395" dev="mikes" type="add">
        Add "direct" option to ConsoleAppender for increased performance.
      </action>
      <action issue="LOG4J2-1418" dev="mikes" type="fix">
        Provide MessageFactory2 to custom Logger implementations.
      </action>
      <action issue="LOG4J2-1420" dev="rgoers" type="fix">
        RollingRandomAccessFileManager was not properly rolling over on startup and was getting a NullPointerException.
      </action>
      <action issue="LOG4J2-1417" dev="rpopma" type="fix">
        Fixed issue where Unbox utility ignored the value Constants.ENABLE_THREADLOCALS and always stored non-JDK classes in ThreadLocals.
      </action>
      <action issue="LOG4J2-1422" dev="rpopma" type="fix">
        Fixed issue where AsyncAppenderQueueFullPolicyTest sometimes hangs.
      </action>
      <action issue="LOG4J2-1445" dev="ggregory" type="fix" due-to="Ludovic HOCHET">
        OnStartupTriggeringPolicyTest fails on Windows saying the file is used by another process.
      </action>
      <action issue="LOG4J2-1437" dev="rpopma" type="add">
        (GC) ObjectMessage and ReusableObjectMessage now avoid calling toString() on auto-boxed primitive parameters.
      </action>
      <action issue="LOG4J2-1415" dev="rpopma" type="add">
        (GC) ParameterFormatter now avoids calling toString() on auto-boxed primitive message parameters.
      </action>
      <action issue="LOG4J2-1412" dev="rpopma" type="add">
        Unbox utility's ringbuffer of StringBuilders is now configurable.
      </action>
      <action issue="LOG4J2-1432" dev="ggregory" type="update">
        Update Jackson from 2.7.4 to 2.7.5.
      </action>
      <action issue="LOG4J2-1433" dev="ggregory" type="update">
        Update Jansi from 1.11 to 1.13.
      </action>
      <action issue="LOG4J2-1444" dev="ggregory" type="update">
        Update Apache Commons Compress from 1.11 to 1.12.
      </action>
    </release>
    <release version="2.6.1" date="2016-06-05" description="GA Release 2.6.1">
      <action issue="LOG4J2-1405" dev="rgoers" type="fix">
        OnStartupTriggeringPolicy was forcing a rollover of empty files at startup and would append a second footer that was added by the prior shutdown.
      </action>
      <action issue="LOG4J2-1406" dev="rpopma" type="fix" due-to="Trask Stalnaker">
        Fixed bug in ReusableParameterizedMessage where Throwable was never updated so first error was logged over and over again and subsequent errors were not logged.
      </action>
      <action issue="LOG4J2-1409" dev="rpopma" type="fix" due-to="Shahan">
        Fixed ArrayIndexOutOfBoundsException that may occur in ReusableParameterizedMessage.
      </action>
      <action issue="LOG4J2-997" dev="rgoers" type="fix" due-to="Maytee Chinavanichkit">
        Add filter and remove filter were not working properly in AbstractFilterable.
      </action>
      <action issue="LOG4J2-1032" dev="rgoers" type="fix">
        Changed RenameAction to use java.nio to better report rename failures.
      </action>
      <action issue="LOG4J2-1407" dev="ggregory" type="fix">
        Fixed misleading WARN log events from Log4j about message factories and unexpected formatting.
      </action>
      <action issue="LOG4J2-1408" dev="ggregory" type="fix">
        Added the module log4j-liquibase to BOM POM.
      </action>
      <action issue="LOG4J2-1180" dev="ggregory" type="fix">
        Logger cache now accounts for message factory.
      </action>
      <action issue="LOG4J2-1402" dev="rgoers" type="fix">
        Fix regression in properties configuration to support arbitrary component ids.
      </action>
      <action issue="LOG4J2-1385" dev="ggregory" type="update">
        (GC) CSV layouts should not create a new CSVPrinter for each log event. Requires Apache Commons CSV 1.4.
      </action>
      <action issue="LOG4J2-1398" dev="ggregory" type="update">
        Update liquibase-core from 3.4.2 to 3.5.1.
      </action>
      <action issue="LOG4J2-1399" dev="ggregory" type="update">
        Update Apache Commons CSV from 1.3 to 1.4.
      </action>
      <action issue="LOG4J2-1411" dev="mattsicker" type="add">
        Added documentation about plugin builders compared to factories.
      </action>
      <action issue="LOG4J2-1394" dev="mattsicker,mikes" type="fix">
        Fixed minor issues with the 2.6 web site.
      </action>
    </release>
    <release version="2.6" date="2016-05-25" description="GA Release 2.6">
      <action issue="LOG4J2-1270" dev="rpopma" type="add">
        (GC) Added support for garbage-free logging in steady state.
        This includes Async Loggers and logging synchronously to the console and to a file,
        but does not include the AsyncAppender. This release makes the GelfLayout and
        the main patterns in the PatternLayout garbage-free.
      </action>
      <action issue="LOG4J2-1297" dev="rpopma" type="add">
        (GC) Added manual page on garbage-free logging.
      </action>
      <action issue="LOG4J2-1373" dev="rpopma" type="add">
        (GC) Update Logger wrapper Generator tool to generate methods for the new Logger methods.
      </action>
      <action issue="LOG4J2-1356" dev="mikes" type="update">
        (GC) GelfLayout does now support garbage-free logging (with compressionType=OFF).
      </action>
      <action issue="LOG4J2-1326" dev="rpopma" type="add">
        (GC) Added methods to the Logger interface for logging CharSequence messages.
      </action>
      <action issue="LOG4J2-1344" dev="rpopma" type="add">
        (GC) FileAppender, RollingFileAppender and MemoryMappedFileAppender are now also garbage-free by default.
      </action>
      <action issue="LOG4J2-1343" dev="rpopma" type="update">
        (GC) ConsoleAppender is now garbage-free by default. This logic is reusable for all AbstractOutputStreamAppender subclasses.
      </action>
      <action issue="LOG4J2-1278" dev="rpopma" type="add">
        (GC) Added unrolled varargs methods to Logger API, added Unbox utility to avoid auto-boxing when logging primitive values.
      </action>
      <action issue="LOG4J2-1318" dev="rpopma" type="update">
        (GC) Avoid allocating unnecessary temporary objects in LoggerContext's getLogger methods.
      </action>
      <action issue="LOG4J2-1333" dev="rpopma" type="update">
        (GC) Avoid allocating unnecessary temporary objects in MarkerManager's getMarker methods.
      </action>
      <action issue="LOG4J2-1321" dev="rpopma" type="update">
        (GC) Avoid allocating unnecessary temporary objects in PatternLayout's NamePatternConverter and ClassNamePatternConverter.
      </action>
      <action issue="LOG4J2-1271" dev="rpopma" type="add">
        (GC) Add MessageFactory that avoid allocation by reusing a cached ParameterizedMessage instance.
      </action>
      <action issue="LOG4J2-1271" dev="rpopma" type="update">
        (GC) ParameterizedMessage optimizations to avoid or at least postpone allocating temporary objects.
      </action>
      <action issue="LOG4J2-1283" dev="rpopma" type="update">
        (GC) Provide ThreadLocal-based gc-free caching mechanism in DatePatternConverter for non-webapps.
      </action>
      <action issue="LOG4J2-1293" dev="rpopma" type="add">
        (GC) Add interface StringBuilderFormattable to enable converting Messages and parameters to text without allocating temporary objects.
        ParameterizedMessage, ObjectMessage, SimpleMessage and ThreadDumpMessage now implement StringBuilderFormattable.
      </action>
      <action issue="LOG4J2-1291" dev="rpopma" type="update">
        (GC) Update PatternLayout to utilize gc-free mechanism for LogEvent processing.
      </action>
      <action issue="LOG4J2-1292" dev="rpopma" type="update">
        (GC) Update RandomAccessFileAppender and RollingRandomAccessFileAppender to utilize gc-free Layout.encode() method.
      </action>
      <action issue="LOG4J2-1274" dev="rpopma" type="add">
        (GC) Add encode(LogEvent, ByteBufferDestination) method to Layout API to enable converting LogEvents to bytes without creating temporary objects.
      </action>
      <action issue="LOG4J2-1281" dev="rpopma" type="fix">
        (GC) LoggerConfig.getProperties() should not allocate on each call.
      </action>
      <action issue="LOG4J2-1272" dev="rpopma" type="update">
        (GC) Improve LoggerConfig's data structure for AppenderControl objects to avoid allocating temporary objects during
        traversal for each log event.
      </action>
      <action issue="LOG4J2-1269" dev="rpopma" type="fix">
        (GC) AsyncLogger should use thread-local translator by default.
      </action>
      <action issue="LOG4J2-623" dev="rpopma" type="fix">
        Generate MDC properties as a JSON map in JSONLayout, with option to output as list of map entries.
      </action>
      <action issue="LOG4J2-1362" dev="rpopma" type="add" due-to="Gary Gregory">
        Added a YAML layout.
      </action>
      <action issue="LOG4J2-1387" dev="rpopma" type="fix">
        Fixed memory leak related to shutdown hook.
      </action>
      <action issue="LOG4J2-1179" dev="rpopma" type="add">
        Documented benchmark results comparing Log4j 2 performance to other logging libraries.
      </action>
      <action issue="LOG4J2-1382" dev="rpopma" type="fix">
        Copying a MutableLogEvent using Log4jLogEvent.Builder should not unnecessarily obtain caller location information.
      </action>
      <action issue="LOG4J2-1011" dev="mikes" type="add">
        Document dependencies for layouts.
      </action>
      <action issue="LOG4J2-621" dev="ggregory" type="add" due-to="Lee Theobald, Kamal Mettananda, Gary Gregory">
        Pattern to drop first N package parts.
      </action>
      <action issue="LOG4J2-494" dev="rgoers" type="add" due-to="Philipp Knobel">
        Support merging configurations to for a composite configuration.
      </action>
      <action issue="LOG4J2-1357" dev="mikes" type="add">
        Option to not log stack traces for logged Throwables in GelfLayout.
      </action>
      <action issue="LOG4J2-1375" dev="rpopma" type="update">
        Update SLF4J from 1.7.13 to 1.7.21.
      </action>
      <action issue="LOG4J2-1374" dev="rpopma" type="update">
        Migrate tests from Logback 1.1.3 to 1.1.7.
      </action>
      <action issue="LOG4J2-1384" dev="ggregory" type="update">
        Update Apache Commons CSV from 1.2 to 1.3.
      </action>
      <action issue="LOG4J2-1372" dev="rgoers" type="fix" due-to="Kamal Mettananda, Gary Gregory">
        XMLLayout indents, but not the first child tag (Event).
      </action>
      <action issue="LOG4J2-1363" dev="rgoers" type="fix">
        Properties Configuration did not support includeLocation attribute on Loggers.
      </action>
      <action issue="LOG4J2-1263" dev="rgoers" type="fix">
        The ConfigurationSource was not saved for BuiltConfigurations so monitor interval had no effect.
      </action>
      <action issue="LOG4J2-1369" dev="ggregory" type="fix" due-to="Alex Birch, Gary Gregory">
        "xz" compression results in plaintext, uncompressed files.
      </action>
      <action issue="LOG4J2-1365" dev="mikes" type="update">
        (Log4j-internal) Provide message text as CharSequence for some message types to optimize some layouts.
      </action>
      <action issue="LOG4J2-1368" dev="rpopma" type="fix">
        (Log4j-internal) StatusLogger dropped exceptions when logging parameterized messages.
      </action>
      <action issue="LOG4J2-1348" dev="ggregory" type="add" due-to="Greg Thomas, Gary Gregory">
        Add an AutoCloseable ThreadContext class: CloseableThreadContext.
      </action>
      <action issue="LOG4J2-1345" dev="rpopma" type="update">
        (Doc) Clarify documentation for properties that control Log4j behaviour.
      </action>
      <action issue="LOG4J2-1336" dev="ggregory" type="fix" due-to="Zbynek Vyskovsky">
        LoggerFactory in 1.2 API module is not compatible with 1.2.
      </action>
      <action issue="LOG4J2-1354" dev="ggregory" type="fix" due-to="Arkadiusz Adolph">
        No configuration reload is triggered under Windows when replacing the configuration file with one that has older last modified date.
      </action>
      <action issue="LOG4J2-1346" type="fix">
        Exception from Log4jServletContextListener prevents jetty-maven-plugin run-forked.
      </action>
      <action issue="LOG4J2-1339" dev="rpopma" type="fix">
        (Perf) AsyncLogger performance optimization: avoid calling instanceof TimestampMessage in hot path.
      </action>
      <action issue="LOG4J2-1324" dev="rpopma" type="fix">
        Improve error handling in the Async Logger background thread: the new default exception handler no longer rethrows the error.
      </action>
      <action issue="LOG4J2-1309" dev="ggregory" type="fix">
        Configuration file error does not show cause exception.
      </action>
      <action issue="LOG4J2-1299" dev="ggregory" type="add">
        Add pattern converter for thread id and priority in PatternLayout.
      </action>
      <action issue="LOG4J2-1289" dev="ggregory" type="fix">
        Change flow logging text from "entry' to "Enter" and "exit" to "Exit".
      </action>
      <action issue="LOG4J2-1284" dev="rpopma" type="fix">
        Made default MessageFactory configurable.
      </action>
      <action issue="LOG4J2-1280" dev="ggregory" type="fix">
        Deprecate org.apache.logging.log4j.util.MessageSupplier.
      </action>
      <action issue="LOG4J2-1280" dev="rpopma" type="fix">
        Logger methods taking Supplier parameters now correctly handle cases where the supplied value is a Message.
      </action>
      <action issue="LOG4J2-1268" dev="rpopma" type="fix">
        FixedDateFormat was incorrect for formats having MMM with the French locale.
      </action>
      <action issue="LOG4J2-1255" dev="rgoers" type="update">
        Add enhanced entry and exit methods.
      </action>
      <action issue="LOG4J2-124" dev="rgoers" type="add">
        Add shutdown methods to LogManager.
      </action>
      <action issue="LOG4J2-1222" dev="rgoers" type="fix">
        Creation of a LoggerContext will fail if shutdown is in progress. LogManager will default to SimpleLogger instead.
      </action>
      <action issue="LOG4J2-1221" dev="rpopma" type="add" due-to="Michael Barker">
        Added async logger Timeout wait strategy and made this the default wait strategy for async loggers.
        This prevents a rare deadlock that may occur on Solaris.
      </action>
      <action issue="LOG4J2-1080" dev="rpopma" type="add">
        Added option to discard events below a certain log level if the async logger ring buffer
        or async appender queue is full.
      </action>
      <action issue="LOG4J2-1237" dev="ggregory" type="add" due-to="Mike Calmus, Gary Gregory">
        Make PatternLayout header and footer accept a pattern.
      </action>
      <action issue="LOG4J2-1244" dev="ggregory" type="add" due-to="Anshu Garg, Remko Popma, Gary Gregory">
        Make header and footer values customizable in JSONLayout.
      </action>
      <action issue="LOG4J2-1245" dev="ggregory" type="add">
        Make CSV Layout header and footers accept patterns.
      </action>
      <action issue="LOG4J2-1192" dev="ggregory" type="add" due-to="Jörg Bretschneider, Gary Gregory">
        Dynamic Subject for SMTP Appender.
      </action>
      <action issue="LOG4J2-1277" dev="ggregory" type="add" due-to="Gary Gregory, Ludovic Hochet">
        FormattedMessage, MessageFormatMessage and StringFormattedMessage should support passing in a Locale to ensure appropriate formatting.
      </action>
      <action issue="LOG4J2-1260" dev="ggregory" type="fix" due-to="Blake Day, Gary Gregory">
        TlsSyslogFrame calculates message length incorrectly.
      </action>
      <action issue="LOG4J2-1258" dev="ggregory" type="fix" due-to="Francis Lalonde">
        Async DynamicThresholdFilter does not use the log event's context map.
      </action>
      <action issue="LOG4J2-1232" dev="ggregory" type="fix" due-to="Nikolai">
        Incorrect log rotation in last week of year.
      </action>
      <action issue="LOG4J2-1248" dev="rpopma" type="fix">
        Fixed broken nanotime in pattern layout.
      </action>
      <action issue="LOG4J2-908" dev="ggregory" type="fix" due-to="Konstantinos Liakos, Patrick Flaherty, Robin Coe, Gary Gregory">
        JSONLayout doesn't add a comma between log events.
      </action>
      <action issue="LOG4J2-1230" dev="ggregory" type="fix" due-to="Vladimir Hudec, Ralph Goers, Gary Gregory">
        Don't concatenate SYSLOG Messages.
      </action>
      <action issue="LOG4J2-1238" dev="ggregory" type="fix">
        org.apache.logging.log4j.core.net.TcpSocketManager and other classes does not report internal exceptions to the status logger.
      </action>
      <action issue="LOG4J2-1212" dev="rpopma" type="fix">
        Fix documentation to specify the correct default wait strategy used by async loggers.
      </action>
      <action issue="LOG4J2-1215" dev="ggregory" type="fix" due-to="Erik Kemperman">
        Documentation/XSD inconsistencies.
      </action>
      <action issue="LOG4J2-1276" dev="ggregory" type="fix" due-to="Ludovic Hochet">
        LoggerMessageSupplierTest and LoggerSupplierTest are Locale sensitive.
      </action>
      <action issue="LOG4J2-1380" dev="ggregory" type="update">
        Update Jackson from 2.7.3 to 2.7.4.
      </action>
      <action issue="LOG4J2-1304" dev="ggregory" type="update">
        Update Jackson from 2.7.0 to 2.7.2.
      </action>
      <action issue="LOG4J2-1253" dev="ggregory" type="update">
        Update LMAX Disruptor from 3.3.2 to 3.3.4.
      </action>
      <action issue="LOG4J2-1219" dev="ggregory" type="update">
        Update SLF4J from 1.7.12 to 1.7.13.
      </action>
      <action issue="LOG4J2-1239" dev="ggregory" type="update">
        Update Jackson from 2.6.3 to 2.6.4.
      </action>
      <action issue="LOG4J2-1249" dev="ggregory" type="update">
        Update Jackson from 2.6.4 to 2.7.0.
      </action>
      <action issue="LOG4J2-1351" dev="ggregory" type="update">
        Update Jackson from 2.7.2 to 2.7.3.
      </action>
      <action issue="LOG4J2-1240" dev="ggregory" type="update">
        Update Liquibase from 3.3.5 to 3.4.2.
      </action>
      <action issue="LOG4J2-1294" dev="ggregory" type="update">
        Update Kafka client from 0.9.0.0 to 0.9.0.1.
      </action>
      <action issue="LOG4J2-1352" dev="ggregory" type="update">
        Update javax.mail from 1.5.4 to 1.5.5.
      </action>
      <action issue="LOG4J2-1358" dev="ggregory" type="update">
        Update Apache Commons Compress from 1.10 to 1.11.
      </action>
      <action issue="LOG4J2-1388" dev="rpopma" type="update">
        Update Google java-allocation-instrumenter from 3.0 to 3.0.1.
      </action>
      <action issue="LOG4J2-1233" dev="ggregory" type="update" due-to="Bahri Gencsoy">
        Misleading Value In Properties Example.
      </action>
      <action issue="LOG4J2-1251" dev="mattsicker" type="fix" due-to="Romain Manni-Bucau">
        Fix JUL bridge issue where LogRecord.getParameters() is used when null.
      </action>
      <action issue="LOG4J2-1254" dev="rpopma" type="fix" due-to="Josh Trow">
        Fix typo in Flow Tracing documentation.
      </action>
      <action issue="LOG4J2-920" dev="mattsicker" type="fix" due-to="Ludovic Hochet">
        ClassNotFoundException for BundleContextSelector when initialising in an OSGi environment.
      </action>
      <action issue="LOG4J2-1300" dev="mattsicker" type="update">
        Remove serializability from classes that don't need it.
      </action>
      <action issue="LOG4J2-1303" dev="mattsicker" type="add">
        Add documentation links to runtime dependencies in each component intro page.
      </action>
      <action issue="LOG4J2-1275" dev="mattsicker" type="fix" due-to="Ludovic Hochet">
        Fix RollingAppenderNoUnconditionalDeleteTest repeat test runs from failing.
      </action>
      <action issue="LOG4J2-1262" dev="mattsicker" type="fix">
        Stop throwing unnecessary exception in Log4jServletContextListener.contextDestroyed().
      </action>
      <action issue="LOG4J2-1252" dev="mattsicker" type="add">
        JeroMqAppender should support layouts.
      </action>
      <action issue="LOG4J2-1227" dev="mattsicker" type="fix" due-to="Olivier Lemasle">
        NullPointerException in MapLookup.lookup if the event is null.
      </action>
      <action issue="LOG4J2-1306" dev="mattsicker" type="update">
        JeroMqAppender should use ShutdownCallbackRegistry instead of runtime hooks.
      </action>
      <action issue="LOG4J2-1217" dev="mattsicker" type="add" due-to="Thies Wellpott">
        PatternLayout option to limit length of text.
      </action>
      <action issue="LOG4J2-1308" dev="mattsicker" type="update">
        Remove need to pre-specify appender et al. identifiers in property file config format.
      </action>
      <action issue="LOG4J2-1050" dev="mattsicker" type="fix" due-to="Adam Retter">
        Add a Log4jLookup class to help write log files relative to log4j2.xml.
      </action>
      <action issue="LOG4J2-1133" dev="mattsicker" type="add">
        Add JNDI lookup documentation.
      </action>
      <action issue="LOG4J2-1310" dev="mattsicker" type="fix">
        JndiLookup mindlessly casts to String and should use String.valueOf().
      </action>
      <action issue="LOG4J2-1206" dev="mattsicker" type="update">
        org.apache.logging.log4j.core.LoggerContext#updateLoggers should call firePropertyChangeEvent.
      </action>
      <action issue="LOG4J2-248" dev="mattsicker" type="fix">
        Log4jWebInitializerImpl: Use Thread instead of Class for fallback classloader.
      </action>
      <action issue="LOG4J2-1169" dev="mattsicker" type="add" due-to="Gerald Kritzinger">
        PatternLayout: Possible variable substitution in equals substitution parameter.
      </action>
      <action issue="LOG4J2-1322" dev="mattsicker" type="update">
        Update Log4j 1.x migration guide to include information about system property lookup syntax changes.
      </action>
      <action issue="LOG4J2-1330" dev="mattsicker" type="fix">
        Fix NoClassDefFoundError in ReflectionUtil on Google App Engine.
      </action>
    </release>
    <release version="2.5" date="2015-12-06" description="GA Release 2.5">
      <action issue="LOG4J2-324" dev="rpopma" type="fix">
        Reduced memory usage of status messages in bounded queue; support zero-length queue that stores no messages.
      </action>
      <action issue="LOG4J2-1173" dev="rpopma" type="fix">
        Fixed rollover error when copying to a directory mapped to a remote Linux host.
      </action>
      <action issue="LOG4J2-435" dev="rpopma" type="add" due-to="Robert Schaft">
        Added support for custom delete actions triggered by a rollover.
      </action>
      <action issue="LOG4J2-649" dev="rgoers" type="update" due-to="Aleksey Zvolinsky">
        Add PurgePolicy and IdlePurgePolicy to RoutingAppender.
      </action>
      <action issue="LOG4J2-1202" dev="rgoers" type="update">
        Remove ConfigurationMonitor. The WatchManager is now used to check for configuration changes.
      </action>
      <action issue="LOG4J2-1195" dev="mikes" type="fix" due-to="Melvin Du">
        Make KafkaAppender support SerializedLayout.
      </action>
      <action issue="LOG4J2-89" dev="rgoers" type="add">
        Allow rollover to occur at any time. Add CronTriggeringPolicy.
      </action>
      <action issue="LOG4J2-381" dev="rgoers" type="fix" due-to="Anthony Baldocchi">
        Allow triggering policy and rollover strategy to be modified during reconfiguration.
      </action>
      <action issue="LOG4J2-1136" dev="rgoers" type="add">
        Add support for JSR 223 scripts in filters and the PatternSelector.
      </action>
      <action issue="LOG4J2-1168" dev="ggregory" type="add" due-to="Steven Swor">
        Add getters for source and destination file in file rename action.
      </action>
      <action issue="LOG4J2-1175" dev="ggregory" type="add">
        Add getters for classes in org.apache.logging.log4j.core.appender.rolling.action.
      </action>
      <action issue="LOG4J2-898" dev="rpopma" type="add">
        Added system property to allow users to control whether messages should be formatted in the background.
      </action>
      <action issue="LOG4J2-1178" dev="ggregory" type="add">
        Support use-case for JDBC's CommonDataSource.setLogWriter(PrintWriter) and java.sql.DriverManager.setLogWriter(PrintWriter).
      </action>
      <action issue="LOG4J2-1187" dev="ggregory" type="add">
        Support use case for java.sql.DriverManager.setLogStream(PrintStream).
      </action>
      <action issue="LOG4J2-1029" dev="rpopma" type="fix" due-to="Stefan Leonhartsberger">
        Performance improvement when gathering location information.
      </action>
      <action issue="LOG4J2-1172" dev="rpopma" type="fix">
        Fixed ThreadLocal leak [AsyncLogger$Info] on Tomcat when using AsyncLoggerContextSelector.
      </action>
      <action issue="LOG4J2-1176" dev="rpopma" type="fix">
        Fixed memory leak when log4j jars are in Tomcat's lib folder.
      </action>
      <action issue="LOG4J2-1180" dev="ggregory" type="fix" due-to="Mikael Ståldal">
        Logger cache does not account for message factory.
      </action>
      <action issue="LOG4J2-879" dev="rpopma" type="fix">
        Documentation: fixed minor issues with the site and manual pages.
      </action>
      <action issue="LOG4J2-999" dev="rpopma" type="fix" due-to="Joan Balagueró">
        RollingFileAppender should also roll over when log event time is equal to rollover time, not only when later.
      </action>
      <action issue="LOG4J2-873" dev="rpopma" type="fix" due-to="Martin Dickins, LC, Luke Woodward">
        Fixed bug where omitting the &lt;display-name&gt; element in web.xml caused incorrect log4j initialization,
        resulting in memory leaks when the web application was stopped or reloaded.
      </action>
      <action issue="LOG4J2-323" dev="rpopma" type="fix">
        Better web app support for async loggers: Fixed a memory leak that occurred when the logging jars are placed
        in the container's classpath and the configuration file uses AsyncRoot/AsyncLogger.
        The problem was that the first web application started the Disruptor background thread [AsyncLoggerConfig-1] but did not stop it until all web apps are stopped.
        Each web application now has its own Disruptor which is stopped/started together with the web app.
      </action>
      <action issue="LOG4J2-493" dev="rpopma" type="fix">
        Better web app support for async loggers: it is now possible to place the logging jars in the container's
        classpath when making all loggers asynchronous by using AsyncLoggerContextSelector. This fixes a problem where
        logging would stop working after stopping and restarting a web application.
      </action>
      <action issue="LOG4J2-1171" dev="rpopma" type="fix">
        Use servlet context name for logger context name when available.
      </action>
      <action issue="LOG4J2-1159" dev="rpopma" type="fix">
        Fixed a ThreadLocal memory leak in Tomcat8 that mentions AsyncLoggers when Async Loggers are not used.
      </action>
      <action issue="LOG4J2-1166" dev="rpopma" type="fix">
        AbstractConfiguration executor should use a DaemonThreadFactory.
      </action>
      <action issue="LOG4J2-1165" dev="rpopma" type="fix">
        Improve Log4j initialization status messages.
      </action>
      <action issue="LOG4J2-1156" dev="rpopma" type="fix">
        Web site corrections and updates.
      </action>
      <action issue="LOG4J2-1158" dev="ggregory" type="fix" due-to="Michael Fortin, Gary Gregory">
        Log4J JUL adapter is using MessageFormat on String passed by java.util.function.Supplier&lt;String>.
      </action>
      <action issue="LOG4J2-801" dev="mattsicker" type="fix">
        org.apache.logging.log4j.core.Logger should be serializable.
      </action>
      <action issue="LOG4J2-1157" dev="mattsicker" type="fix" due-to="Norbert Bartels">
        Fix compilation error for classes annotated with @Plugin.
      </action>
      <action issue="LOG4J2-948" dev="mattsicker" type="fix" due-to="Andrew Flower">
        Fix plugin documentation error about Converters.
      </action>
      <action issue="LOG4J2-1193" dev="ggregory" type="fix">
        Prefix all thread names Log4j creates with "Log4j2-".
      </action>
      <action issue="LOG4J2-1194" dev="ggregory" type="fix" due-to="Adam Brin">
        Documentation does not match parameters for LoggerNameLevelRewritePolicy.
      </action>
      <action issue="LOG4J2-1196" dev="mattsicker" type="fix" due-to="René Zanner">
        MongoDbConnection does not close MongoClient.
      </action>
      <action issue="LOG4J2-1174" dev="ggregory" type="update">
        Update Jackson from 2.6.2 to 2.6.3.
      </action>
      <action issue="LOG4J2-1207" dev="ggregory" type="update">
        Update kafka-clients from 0.8.2.2 to 0.9.0.0.
      </action>
    </release>
    <release version="2.4.1" date="2015-10-08" description="GA Release 2.4.1">
      <action issue="LOG4J2-1129" dev="rgoers" type="add">
        Allow PatternLayout to select a pattern to use based on some selection criteria.
      </action>
      <action issue="LOG4J2-1145" dev="ggregory" type="add">
        Add %equals to PatternLayout to test and replace patterns with strings.
      </action>
      <action issue="LOG4J2-1147" dev="ggregory" type="add">
        Add %equalsIgnoreCase to PatternLayout to test and replace patterns with strings.
      </action>
      <action issue="LOG4J2-1146" dev="ggregory" type="add">
        Add %notEmpty to PatternLayout to avoid output of patterns where all variables are empty.
      </action>
      <action issue="LOG4J2-1020" dev="mikes" type="add">
        Add possibility to set shutdown timeout on AsyncAppender.
      </action>
      <action issue="LOG4J2-1153" dev="rpopma" type="fix">
        Fixed NullPointerException when only root logger is defined (and no named loggers) in configuration properties file.
      </action>
      <action issue="LOG4J2-1140" dev="rpopma" type="fix">
        Fixed bug where headers were not being written to first file with RollingFileAppender.
      </action>
      <action issue="LOG4J2-1149" dev="rpopma" type="fix">
        Fixed bug where PatternLayout predefined date pattern with time zone always renders default date format.
      </action>
      <action issue="LOG4J2-1050" dev="rpopma" type="fix">
        Fixed Log4jLookup.
      </action>
      <action issue="LOG4J2-1142" dev="rpopma" type="fix">
        Fix potential memory leak in web applications by using a straight ThreadLocal field instead of subclassing ThreadLocal.
      </action>
      <action issue="LOG4J2-1135" dev="rpopma" type="fix">
        Compression on rollover was broken: log file was renamed to .zip but not compressed.
      </action>
      <action issue="LOG4J2-1127" dev="ggregory" type="fix">
        log4j2.xml cannot be parsed on Oracle Weblogic 12c.
      </action>
      <action issue="LOG4J2-1132" dev="ggregory" type="fix">
        Do not use MongoDB driver 2.13.3 deprecated methods.
      </action>
      <action issue="LOG4J2-1144" dev="ggregory" type="fix">
        Add %markerSimpleName in pattern layout should evaluate to marker name (not toString()).
      </action>
      <action issue="LOG4J2-1126" dev="ggregory" type="fix">
        Web site corrections and updates.
      </action>
      <action issue="LOG4J2-1151" dev="rpopma" type="update">
        Performance improvement: backport Java 8 fast ISO-8859-1 String to byte[] encoder to AbstractStringLayout.
      </action>
      <action issue="LOG4J2-935" dev="rpopma" type="update">
        Performance improvement when converting Strings to byte[] arrays.
      </action>
      <action issue="LOG4J2-1040" dev="ggregory" type="update">
        Update MongoDB driver from 2.13.3 to 3.0.4.
      </action>
      <action issue="LOG4J2-1128" dev="ggregory" type="update">
        Reuse StringBuilder to improve performance for String-based layouts: CSV, GELF, HTML, RFC524, Syslog.
      </action>
      <action issue="LOG4J2-1131" dev="ggregory" type="update">
        Update mongo-java-driver from 2.13.2 to 2.13.3.
      </action>
      <action issue="LOG4J2-1138" dev="ggregory" type="update">
        Do not use Jackson deprecated methods.
      </action>
      <action issue="LOG4J2-1139" dev="ggregory" type="update">
        Update Jackson from 2.6.1 to 2.6.2.
      </action>
      <action issue="LOG4J2-1150" dev="ggregory" type="update">
        Update kafka-clients from 0.8.2.1 to 0.8.2.2.
      </action>
    </release>
    <release version="2.4" date="2015-09-20" description="GA Release 2.4">
      <action issue="LOG4J2-635" dev="rgoers" type="add">
        Add support for configuration via Properties.
      </action>
      <action issue="LOG4J2-952" dev="rgoers" type="add">
        Add ConfigurationBuilder for programmatic configuration.
      </action>
      <action issue="LOG4J2-1017" dev="ggregory" type="update">
        Update Java platform from Java 6 to 7. From this version onwards, log4j 2 requires Java 7.
      </action>
      <action issue="LOG4J2-599" dev="rpopma" type="add">
        Added support for Java 8 lambda expressions to lazily construct a log message only if
              the requested log level is enabled.
      </action>
      <action issue="LOG4J2-1118" dev="rpopma" type="add">
        Updated Logger wrapper generator tool to add Java 8 lambda support for custom log levels.
      </action>
      <action issue="LOG4J2-1107" dev="ggregory" type="add" due-to="Mikael Ståldal">
        New Appender for Apache Kafka.
      </action>
      <action issue="LOG4J2-1113" dev="ggregory" type="add" due-to="Gary Gregory">
        New publisher Appender for ZeroMQ (using JeroMQ).
      </action>
      <action issue="LOG4J2-1088" dev="ggregory" type="add" due-to="Gary Gregory">
        Add Comma Separated Value (CSV) layouts for parameter and event logging.
      </action>
      <action issue="LOG4J2-812" dev="rgoers" type="update">
        PatternLayout timestamp formatting performance improvement: replaced synchronized SimpleDateFormat with
        Apache Commons FastDateFormat. This and better caching resulted in a ~3-30X faster timestamp formatting.
      </action>
      <action issue="LOG4J2-1097" dev="rpopma" type="update">
        PatternLayout timestamp formatting performance improvement: predefined date formats (and variants using
        a period '.' millisecond separator instead of ',') are now formatted ~2-10X faster than other date formats.
      </action>
      <action issue="LOG4J2-1096" dev="rpopma" type="update">
        Improved performance of ParameterizedMessage::getFormattedMessage by ~2X.
      </action>
      <action issue="LOG4J2-1120" dev="rpopma" type="update">
        LoggerConfig performance improvements: avoid unnecessary lock acquisition, use more efficient data structure.
      </action>
      <action issue="LOG4J2-1125" dev="rpopma" type="update">
        PatternLayout performance improvement by caching and reusing a ThreadLocal StringBuilder.
      </action>
      <action issue="LOG4J2-1121" dev="rpopma" type="fix">
        Fixed potential race condition on reconfiguration. Introduced ReliabilityStrategy to facilitate
        switching between different mechanisms for preventing log events from being dropped on reconfiguration.
      </action>
      <action issue="LOG4J2-1114" dev="ggregory" type="update">
        Add thread name to status logger layout.
      </action>
      <action issue="LOG4J2-1123" dev="ggregory" type="fix">
        Core Configurator.initialize(String, ClassLoader, String) fails to work when config location is a file path.
      </action>
      <action issue="LOG4J2-1117" dev="ggregory" type="fix" due-to="Marcus Thiesen">
        OutputStreamManager in ConsoleAppender leaking managers.
      </action>
      <action issue="LOG4J2-1044" dev="rgoers" type="fix">
        Write pending events to Flume when the appender is stopped.
      </action>
      <action issue="LOG4J2-1108" dev="ggregory" type="fix" due-to="Mikael Ståldal">
        NullPointerException when passing null to java.util.logging.Logger.setLevel().
      </action>
      <action issue="LOG4J2-1110" dev="ggregory" type="fix">
        org.apache.logging.log4j.jul.CoreLogger.setLevel() checks for security permission too late.
      </action>
      <action dev="rpopma" type="remove">
        Removed experimental interface LevelLogger which got committed to master by mistake.
      </action>
      <action issue="LOG4J2-1010" dev="rgoers" type="update">
        Pass log event when interpolating logger properties.
      </action>
      <action issue="LOG4J2-1090" dev="ggregory" type="add">
        Add Core Configurator APIs to change a logger's level.
      </action>
      <action issue="LOG4J2-1105" dev="ggregory" type="add" due-to="Gary Gregory">
        Add API org.apache.logging.log4j.Level.isInRange(Level, Level).
      </action>
      <action issue="LOG4J2-1106" dev="ggregory" type="add" due-to="Gary Gregory">
        Add a LevelRangeFilter class.
      </action>
      <action issue="LOG4J2-1074" dev="rpopma" type="add">
        Added support for system nanosecond time in pattern layout.
      </action>
      <action issue="LOG4J2-1075" dev="rpopma" type="add">
        Added support for compressing to bzip2 format on file rollover.
      </action>
      <action issue="LOG4J2-1077" dev="ggregory" type="add">
        Support additional Apache Commons Compress compression formats on rollover: Deflate, Pack200, XY.
      </action>
      <action issue="LOG4J2-767" dev="ggregory" type="add" due-to="Mikael Ståldal">
        New module for Liquibase integration.
      </action>
      <action issue="LOG4J2-1023" dev="ggregory" type="add" due-to="Mikael Ståldal">
        New RewritePolicy for changing level of a log event.
      </action>
      <action issue="LOG4J2-1015" dev="ggregory" type="add" due-to="Daniel Marcotte">
        Add a way to route messages based on the %marker in Layout for RoutingAppender.
      </action>
      <action issue="LOG4J2-1050" dev="ggregory" type="add" due-to="Adam Retter">
        Add a Log4jLookup class to help write log files relative to log4j2.xml.
      </action>
      <action issue="LOG4J2-1057" dev="ggregory" type="add">
        Add API org.apache.logging.log4j.LogManager.getFormatterLogger().
      </action>
      <action issue="LOG4J2-1066" dev="ggregory" type="add" due-to="Charles Allen">
        Expose Log4jContextFactory's ShutdownCallbackRegistry.
      </action>
      <action issue="LOG4J2-1084" dev="ggregory" type="fix" due-to="Philipp Schneider">
        Misleading StatusLogger WARN event in LogManager with java.util.Map.
      </action>
      <action issue="LOG4J2-1051" dev="ggregory" type="fix" due-to="Lukasz Lenart">
        NoClassDefFoundError when starting app on Google App Engine.
      </action>
      <action issue="LOG4J2-684" dev="ggregory" type="fix" due-to="Joern Huxhorn, Mauro Molinari">
        ExtendedThrowablePatternConverter does not print suppressed exceptions.
      </action>
      <action issue="LOG4J2-1069" dev="ggregory" type="fix" due-to="Sam Braam">
        Improper handling of JSON escape chars when deserializing JSON log events.
      </action>
      <action issue="LOG4J2-1068" dev="ggregory" type="fix" due-to="Andy McMullan">
        Exceptions not logged when using TcpSocketServer + SerializedLayout.
      </action>
      <action issue="LOG4J2-1067" dev="ggregory" type="fix" due-to="Sam Braam">
        ThrowableProxy getExtendedStackTraceAsString throws NPE on deserialized nested exceptions.
      </action>
      <action issue="LOG4J2-1049" dev="rpopma" type="fix" due-to="Robert Schaft">
        AsyncAppender now resets the thread interrupted flag after catching InterruptedException.
      </action>
      <action issue="LOG4J2-1048" dev="rpopma" type="fix" due-to="Nikhil">
        FileConfigurationMonitor unnecessarily calls System.currentTimeMillis() causing high CPU usage.
      </action>
      <action issue="LOG4J2-1037" dev="ggregory" type="fix" due-to="Marc Dergacz">
        Backward compatibility issue in log4j-1.2-api NDC pop() and peek().
      </action>
      <action issue="LOG4J2-1025" dev="ggregory" type="fix" due-to="Mikael Ståldal">
        Custom java.util.logging.Level gives null Log4j Level and causes NPE.
      </action>
      <action issue="LOG4J2-1033" dev="ggregory" type="fix" due-to="Mikael Ståldal">
        SimpleLogger creates unnecessary Map objects by calling ThreadContext.getContext() instead of getImmutableContext().
      </action>
      <action issue="LOG4J2-1026" dev="ggregory" type="fix">
        HighlightConverter does not obey noConsoleNoAnsi.
      </action>
      <action issue="LOG4J2-1019" dev="ggregory" type="fix">
        ZipCompressAction leaves files open until GC when an IO error takes place.
      </action>
      <action issue="LOG4J2-1020" dev="ggregory" type="fix">
        GzCompressAction leaves files open until GC when an IO error takes place.
      </action>
      <action issue="LOG4J2-1038" dev="ggregory" type="fix" due-to="Gili">
        Incorrect documentation for layout default charset.
      </action>
      <action issue="LOG4J2-1042" dev="ggregory" type="fix" due-to="Guillaume Turri">
        Socket and Syslog appenders don't take timeout into account at startup.
      </action>
      <action issue="LOG4J2-934" dev="ggregory" type="fix" due-to="Kenneth Gendron">
        Circular suppressed Exception throws StackOverflowError.
      </action>
      <action issue="LOG4J2-1046" dev="ggregory" type="fix" due-to="Kenneth Gendron">
        Circular Exception cause throws StackOverflowError.
      </action>
      <action issue="LOG4J2-982" dev="ggregory" type="fix" due-to="Mikhail Mazurskiy">
        Use System.nanoTime() to measure time intervals.
      </action>
      <action issue="LOG4J2-1045" dev="ggregory" type="fix" due-to="Günter Albrecht">
        Externalize log4j2.xml via URL resource.
      </action>
      <action issue="LOG4J2-1058" dev="ggregory" type="fix" due-to="Daniel Branzea">
        Log4jMarker#contains(String) does not respect org.slf4j.Marker contract.
      </action>
      <action issue="LOG4J2-1060" dev="ggregory" type="fix">
        Log4jMarker#contains(Marker) does not respect org.slf4j.Marker contract.
      </action>
      <action issue="LOG4J2-1061" dev="ggregory" type="fix">
        Log4jMarker#remove(Marker) does not respect org.slf4j.Marker contract.
      </action>
      <action issue="LOG4J2-1062" dev="ggregory" type="fix">
        Log4jMarker#add(Marker) does not respect org.slf4j.Marker contract.
      </action>
      <action issue="LOG4J2-1064" dev="ggregory" type="fix">
        org.apache.logging.slf4j.Log4jMarker does not implement org.slf4j.Marker.equals(Object) org.slf4j.Marker.hashCode().
      </action>
      <action issue="LOG4J2-889" dev="rpopma" type="fix" due-to="Maciej Karaś, Kenneth Leider">
        Header in layout should not be written on application startup if appending to an existing file. Fixes LOG4J2-1030.
      </action>
      <action issue="LOG4J2-918" dev="rpopma" type="fix">
        Clarify documentation for combining async with sync loggers.
      </action>
      <action issue="LOG4J2-1078" dev="ggregory" type="fix" due-to="Mikael Ståldal">
        GelfLayout throws exception if some log event fields are null.
      </action>
      <action issue="LOG4J2-1044" dev="rgoers" type="update">
        Support batchSize in FlumeAvroManager.
      </action>
      <action issue="LOG4J2-1065" dev="ggregory" type="update">
        Define org.apache.logging.log4j.Marker.equals(Object) and org.apache.logging.log4j.Marker.hashCode().
      </action>
      <action issue="LOG4J2-1063" dev="ggregory" type="update">
        Avoid creating temporary array object in org.apache.logging.slf4j.Log4jMarker.iterator().
      </action>
      <action issue="LOG4J2-890" dev="ggregory" type="update" due-to="Hassan Kalaldeh, Robert Andersson, Remko Popma">
        log4j-web-2.1 should workaround a bug in JBOSS EAP 6.2.
      </action>
      <action issue="LOG4J2-403" dev="ggregory" type="update" due-to="Poorna Subhash P, Jeremy Lautman">
        MongoDB appender, username and password should be optional.
      </action>
      <action issue="LOG4J2-1035" dev="ggregory" type="update">
        Log4j2 tries to SystemClassLoader when running on Google AppEngine.
      </action>
      <action issue="LOG4J2-1022" dev="rgoers" type="update">
        Allow a list of keys to be specified in the MDC pattern converter.
      </action>
      <action issue="LOG4J2-959" dev="ggregory" type="update">
        Fix FindBugs DM_DEFAULT_ENCODING bug in SimpleLogger.logMessage() and simplify code.
      </action>
      <action issue="LOG4J2-1036" dev="ggregory" type="update">
        Update Apache Flume from 1.5.2 to 1.6.0.
      </action>
      <action issue="LOG4J2-1041" dev="ggregory" type="update">
        Update MongoDB driver from 2.11.2 to 2.13.2.
      </action>
      <action issue="LOG4J2-1018" dev="ggregory" type="update">
        Update database tests from H2 1.3.175 to 1.3.176.
      </action>
      <action issue="LOG4J2-1070" dev="ggregory" type="update">
        Update Java Mail from 1.5.2 to 1.5.4.
      </action>
      <action issue="LOG4J2-1079" dev="ggregory" type="update">
        Update Jackson from 2.5.3 to 2.5.4.
      </action>
      <action issue="LOG4J2-1879" dev="ggregory" type="update">
        Update Jackson from 2.5.4 to 2.6.0.
      </action>
      <action issue="LOG4J2-1092" dev="ggregory" type="update">
        Update Jackson from 2.6.0 to 2.6.1.
      </action>
      <action issue="LOG4J2-1104" dev="ggregory" type="update">
        Update Apache Commons Compress from 1.9 to 1.10.
      </action>
    </release>
    <release version="2.3" date="2015-05-09" description="GA Release 2.3">
      <action issue="LOG4J2-1009" dev="ggregory" type="fix" due-to="Mikael Ståldal">
        Incorrectly defined compressionType parameter to GelfLayout.
      </action>
      <action issue="LOG4J2-1008" dev="ggregory" type="fix" due-to="Ralph Goers, Gary Gregory">
        org.apache.logging.log4j.core.config.plugins.util.ResolverUtil.extractPath(URL) incorrectly converts '+' characters to spaces.
      </action>
      <action issue="LOG4J2-1007" dev="ggregory" type="fix" due-to="Ralph Goers, Gary Gregory">
        org.apache.logging.log4j.core.util#fileFromUri(URI uri) incorrectly converts '+' characters to spaces.
      </action>
      <action issue="LOG4J2-1003" dev="ggregory" type="fix" due-to="Dan Armbrust">
        JUL Logger.throwing is mis-mapped to ERROR when it should be TRACE.
      </action>
      <action issue="LOG4J2-965" dev="ggregory" type="fix" due-to="Khotyn Huang">
        System.out no longer works after the Console appender and JANSI are initialized.
      </action>
      <action issue="LOG4J2-998" dev="ggregory" type="update" due-to="Mariano Gonzalez">
        Make org.apache.logging.log4j.core.Logger#updateConfiguration protected.
      </action>
      <action issue="LOG4J2-995" dev="rgoers" type="update">
        Move UTF-8 constant from Charsets to Constants class. Remove Charsets class.
      </action>
      <action issue="LOG4J2-993" dev="rgoers" type="fix">
        Deadlock would occur if appender thread creates a new Logger during reconfiguration.
      </action>
      <action issue="LOG4J2-991" dev="rpopma" type="fix" due-to="Ryan Rupp">
        Async root logger config should default includeLocation to false.
      </action>
      <action issue="LOG4J2-985" dev="rpopma" type="fix" due-to="Sean Dawson">
        AbstractFilter should not implement equals() and hashCode().
      </action>
      <action issue="LOG4J2-984" dev="ggregory" type="add" due-to="Jonas Höpfner">
        PatternLayout %highlight to support noConsoleNoAnsi like %style.
      </action>
      <action issue="LOG4J2-926" dev="ggregory" type="add" due-to="David Ohana">
        Truncate from the end of text format modifier.
      </action>
      <action issue="LOG4J2-980" dev="ggregory" type="fix" due-to="Mikhail Mazurskiy">
        Numerical overflow in BurstFilter not handled correctly.
      </action>
      <action issue="LOG4J2-981" dev="ggregory" type="fix" due-to="Mikhail Mazurskiy">
        Incorrect unlock in ProviderUtil.
      </action>
      <action issue="LOG4J2-966" dev="ggregory" type="fix">
        KeyStoreConfiguration.createKeyStoreConfiguration() ignores keyManagerFactoryAlgorithm.
      </action>
      <action issue="LOG4J2-976" dev="ggregory" type="fix" due-to="Matt Quinn">
        Using monitorInterval with YAML config file format causes JSONParseException.
      </action>
      <action issue="LOG4J2-964" dev="ggregory" type="fix" due-to="Jonne Jyrylä">
        StringFormattedMessage serialization is incorrect.
      </action>
      <action issue="LOG4J2-947" dev="ggregory" type="fix" due-to="Stefan Wehner">
        A new StatusLoggerAdmin listener is added to StatusLogger every time the log is reconfigured.
      </action>
      <action issue="LOG4J2-968" dev="ggregory" type="fix" due-to="Paul D Johe">
        SyslogLayout contains extra space.
      </action>
      <action issue="LOG4J2-967" dev="ggregory" type="fix" due-to="Stefan Wehner">
        log4j2.component.properties not read for all properties.
      </action>
      <action issue="LOG4J2-971" dev="ggregory" type="fix" due-to="Paul D Johe">
        Another bad priority in Syslog messages.
      </action>
      <action issue="LOG4J2-972" dev="ggregory" type="fix">
        org.apache.logging.log4j.core.net.ssl.TlsSyslogInputStreamReader does not need to create temp Integer objects.
      </action>
      <action issue="LOG4J2-974" dev="ggregory" type="fix" due-to="Daniel Galán y Martins">
        Typo in EventLogger documentation.
      </action>
      <action issue="LOG4J2-988" dev="ggregory" type="update">
        Update LMAX Disruptor from 3.3.0 to 3.3.2.
      </action>
      <action issue="LOG4J2-987" dev="ggregory" type="update">
        Migrate tests from Logback 1.1.2 to 1.1.3.
      </action>
      <action issue="LOG4J2-988" dev="ggregory" type="update">
        Update tests to use ActiveMQ from 5.10 to 5.11.1.
      </action>
      <action issue="LOG4J2-1004" dev="ggregory" type="update">
        Update Jackson from 2.5.1 to 2.5.3.
      </action>
      <action issue="LOG4J2-1005" dev="ggregory" type="update">
        Update Slf4j from 1.7.7 to 1.7.12.
      </action>
    </release>
    <release version="2.2" date="2015-02-22" description="GA Release 2.2">
      <action issue="LOG4J2-938" dev="rpopma" type="fix" due-to="Mauro Molinari">
        (JMX) To avoid memory leaks when web applications are restarted, JMX notifications are sent from
        the caller thread in web applications. For non-web applications notifications are sent from a background thread
        as before.
      </action>
      <action issue="LOG4J2-957" dev="ggregory" type="fix" due-to="fatih guleryuz">
        Missing toUpperCase(Locale.ENGLISH).
      </action>
      <action issue="LOG4J2-956" dev="ggregory" type="fix" due-to="David Kellerman">
        Manual refers to Route "AppenderRef" attribute, should be "ref".
      </action>
      <action issue="LOG4J2-955" dev="rpopma" type="update">
        Documentation: clarify system properties to control status logger, improve troubleshooting FAQ entry.
      </action>
      <action issue="LOG4J2-950" dev="ggregory" type="update" due-to="Joel Edwards">
        Incorrect attribute name in PropertiesRewritePolicy example.
      </action>
      <action issue="LOG4J2-944" dev="ggregory" type="fix" due-to="Vinayaka Ramachandra">
        Log4j Flume appender is not adding millisecond to the event headers when the event is logged at 000 milliseconds.
      </action>
      <action issue="LOG4J2-941" dev="ggregory" type="add" due-to="Konstantinos Liakos">
        Allow JSON layout to create one compact log record per line.
      </action>
      <action issue="LOG4J2-933" dev="ggregory" type="add" due-to="ppiman at gmail.com">
        HTML layout should not use attribute minimalization for hr noshade.
      </action>
      <action issue="LOG4J2-895" dev="ggregory" type="add">
        Specify the SyslogAppender connect timeout value as part of the configuration.
        The SyslogAppender takes a new parameter connectTimeoutMillis.
      </action>
      <action issue="LOG4J2-899" dev="ggregory" type="add">
        Specify the SocketAppender connect timeout value as part of the configuration.
        The SyslogAppender takes a new parameter connectTimeoutMillis.
      </action>
      <action issue="LOG4J2-924" dev="ggregory" type="fix" due-to="Ryan Rupp">
        Log4j 1.2 Bridge doesn't map level ALL correctly in Category.getEffectiveLevel().
      </action>
      <action issue="LOG4J2-931" dev="ggregory" type="fix" due-to="Robert Gacki">
        ConsoleAppender is missing @PluginFactory annotation at createAppender method.
      </action>
      <action issue="LOG4J2-919" dev="ggregory" type="fix" due-to="David Johle">
        Logging system fails to initialize if XInclude API is not available.
      </action>
      <action issue="LOG4J2-914" dev="ggregory" type="fix" due-to="Kaj Bjurman">
        ThrowableProxy.getExtendedStackTraceAsString causes NullPointerException.
      </action>
      <action issue="LOG4J2-912" dev="ggregory" type="fix">
        XML configuration does not report full error message for XInclude parser configuration problems.
      </action>
      <action issue="LOG4J2-903" dev="ggregory" type="fix" due-to="Mauro Molinari">
        ClassLoaderContextSelector uses ClassLoader.toString() as a key
      </action>
      <action issue="LOG4J2-834" dev="ggregory" type="fix" due-to="Nikita Koval, Leonard Broman, Thiago Kronig">
        ThrowableProxy throws NoClassDefFoundError.
      </action>
      <action issue="LOG4J2-893" dev="ggregory" type="fix">
        NullPointerException on filter when mapping JUL to Log4j2.
      </action>
      <action issue="LOG4J2-892" dev="ggregory" type="fix">
        JUL adapter does not map Log4j'2 FATAL level to a JUL level.
      </action>
      <action issue="LOG4J2-881" dev="ggregory" type="fix" due-to="Mariano Gonzalez">
        AbstractLifecycle should not implement equals() and hashCode().
      </action>
      <action issue="LOG4J2-897" dev="ggregory" type="fix">
        Javadoc for org.apache.log4j.BasicConfigurator.configure() is incorrect.
      </action>
      <action issue="LOG4J2-891" dev="ggregory" type="fix">
        AbstractLifecycle should not implement equals() and hashCode().
      </action>
      <action issue="LOG4J2-946" dev="ggregory" type="fix" due-to="artemonster">
        [docs] Using Log4j 2 in Web Applications: Update example (Log4jWebLifeCycle is not visible).
      </action>
      <action issue="LOG4J2-901" dev="ggregory" type="update" due-to="Tihomir Meščić, Siegfried Greisinger">
        Update docs for SyslogAppender: "No structured id name was supplied"
      </action>
      <action issue="LOG4J2-958" dev="ggregory" type="update">
        Update from Jackson 2.5.0 to 2.5.1.
      </action>
      <action issue="LOG4J2-925" dev="ggregory" type="update">
        Update from Jackson 2.4.4 to 2.5.0.
      </action>
      <action issue="LOG4J2-910" dev="ggregory" type="update">
        Update Jackson from 2.4.3 to 2.4.4.
      </action>
      <action issue="LOG4J2-881" dev="ggregory" type="update">
        Update Jackson from 2.4.2 to 2.4.3.
      </action>
      <action issue="LOG4J2-882" dev="ggregory" type="update">
        Update maven-core from 3.1.0 to 3.2.3.
      </action>
      <action issue="LOG4J2-883" dev="ggregory" type="update">
        Update tests from org.apache.felix.framework 4.2.1 to 4.4.1.
      </action>
      <action issue="LOG4J2-884" dev="ggregory" type="update">
        Update org.eclipse.osgi from 3.6.0 to 3.7.1.
      </action>
      <action issue="LOG4J2-900" dev="ggregory" type="update">
        Update Apache Flume from 1.5.0.1 to 1.5.2.
      </action>
    </release>
    <release version="2.1" date="2014-10-19" description="GA Release 2.1">
      <action issue="LOG4J2-676" dev="rgoers" type="fix" due-to="Stefan Bodewig">
        Some typo fixes and enhancements for the site.
      </action>
      <action issue="LOG4J2-868" dev="mattsicker" type="add">
        Add ShutdownCallbackRegistry interface for customizable shutdown callback handling. This is particularly
        useful for application servers that wish to integrate with Log4j 2.
      </action>
      <action issue="LOG4J2-866" dev="rpopma" type="fix" due-to="Gerard Weatherby">
        Documentation: fixed missing closing parenthesis in code example.
      </action>
      <action issue="LOG4J2-862" dev="mattsicker" type="fix" due-to="Michael Sutherland">
        Fixed classloader issue that prevented Log4j from finding the implementation when used in a custom Ant task.
      </action>
      <action issue="LOG4J2-589" dev="rpopma" type="add">
        Supported filtering on custom log levels in configuration.
      </action>
      <action issue="LOG4J2-861" dev="rpopma" type="fix">
        Documentation: fix broken links on left navigation Extending Log4j Configuration sub-menu.
      </action>
      <action issue="LOG4J2-856" dev="rpopma" type="add">
        Documentation: add sections on the JUL Adapter, IO Streams and NoSQL Appenders to the Maven and Ivy page.
      </action>
      <action issue="LOG4J2-797" dev="rpopma" type="fix" due-to="Andreas Rytina">
        Documentation: clarified why log4j-core is a compile time dependency in Maven and Ivy page.
      </action>
      <action issue="LOG4J2-855" dev="rpopma" type="fix">
        Documentation: fix broken links on Appenders manual page.
      </action>
      <action issue="LOG4J2-807" dev="rpopma" type="fix">
        Prevent NPE when configuration with AsyncLogger/AsyncRoot is reloaded.
      </action>
      <action issue="LOG4J2-848" dev="ggregory" type="add">
        Add a Java lookup to provide nicely formatted runtime version information.
      </action>
      <action issue="LOG4J2-809" dev="mattsicker" type="add">
        Move reflection utility class to API's private utility classes.
      </action>
      <action issue="LOG4J2-845" dev="mattsicker" type="update">
        Add 2.1.0 to compatible versions in Log4j API ProviderUtil and update Log4jAPIVersion to 2.1.0 in
        core META-INF/log4j-provider.properties.
      </action>
      <action issue="LOG4J2-833" dev="rpopma" type="add">
        Documentation: added Runtime Dependencies link to left nav-bar on site.
      </action>
      <action issue="LOG4J2-816" dev="rpopma" type="add">
        Documentation: added section on XInclude to user manual Configuration page.
      </action>
      <action issue="LOG4J2-678" dev="rpopma" type="fix" due-to="Matt Sicker">
        Documentation: fixed minor issues with Log4j2 web site/documentation.
      </action>
      <action issue="LOG4J2-844" dev="rpopma" type="update">
        Update JMH to 1.1 from 0.7.2.
      </action>
      <action issue="LOG4J2-843" dev="rpopma" type="fix">
        Migrate JpaHyperSqlAppenderTest JUnit performance test to log4j-perf.
      </action>
      <action issue="LOG4J2-842" dev="rpopma" type="fix">
        Migrate JpaH2AppenderTest JUnit performance test to log4j-perf.
      </action>
      <action issue="LOG4J2-841" dev="rpopma" type="fix">
        Migrate JdbcHyperSqlAppenderTest JUnit performance test to log4j-perf.
      </action>
      <action issue="LOG4J2-840" dev="rpopma" type="fix">
        Migrate JdbcH2AppenderTest JUnit performance test to log4j-perf.
      </action>
      <action issue="LOG4J2-830" dev="rpopma" type="fix">
        Respect external interrupt signal to allow application shutdown after joining AsyncAppender thread.
      </action>
      <action issue="LOG4J2-813" dev="ggregory" type="fix" due-to="David Erichsen, Brandon Barry">
        MarkerManager Log4jMarker.hasParents() returns opposite of correct result.
      </action>
      <action issue="LOG4J2-785" dev="rpopma" type="fix">
        Documentation: fixed capitalization inconsistency in user manual example config.
      </action>
      <action issue="LOG4J2-829" dev="rpopma" type="fix">
        Fixed issue in RollingFile filePattern: backslashes are path separators, not escape characters.
      </action>
      <action issue="LOG4J2-547" dev="mattsicker" type="add">
        Add the Log4j IOStreams component.
      </action>
      <action issue="LOG4J2-431" dev="rpopma" type="add" due-to="Claude Mamo">
        Added Memory-Mapped File Appender.
      </action>
      <action issue="LOG4J2-832" dev="ggregory" type="fix" due-to="Seth Leger">
        ThrowableProxy fails if a class in logged stack trace throws java.lang.Error from initializer
      </action>
      <action issue="LOG4J2-831" dev="rpopma" type="update">
        Documentation: updated FAQ "which jars" diagrams for JUL bridge and 2.1 version.
      </action>
      <action issue="LOG4J2-827" dev="mattsicker" type="add">
        Support use of TypeConverter classes through the standard Plugin system.
      </action>
      <action issue="LOG4J2-745" dev="mattsicker" type="fix" due-to="Scott Harrington">
        Avoid ConverterKey plugin clashes by using a more predictable plugin loading infrastructure.
        Plugins have been segmented into three parts: class path, user-specified packages, and OSGi bundles.
      </action>
      <action issue="LOG4J2-798" dev="mattsicker" type="fix" due-to="Scott Harrington">
        Fixed plugin scanning redundancy causing massive slowdowns in certain environments.
      </action>
      <action issue="LOG4J2-753" dev="rpopma" type="fix">
        Reduced CachedClock thread contention.
      </action>
      <action issue="LOG4J2-819" dev="mattsicker" type="fix" due-to="Gary Gregory">
        Fixed memory leak in Tomcat 6 caused by clock background threads unintentionally
        started by Tomcat after web application stop.
      </action>
      <action issue="LOG4J2-825" dev="mattsicker" type="add">
        Add simple validation constraint annotations for the Plugin system.
      </action>
      <action issue="LOG4J2-428" dev="ggregory" type="add" due-to="Mark Paluch, Mikael Ståldal">
        Implement a GELF layout.
      </action>
      <action issue="LOG4J2-391" dev="rgoers" type="fix" due-to="Kamal Bahadur">
        FlumePersistentManager now handles LockConflictExceptions in Berkeley Db when sending a batch.
      </action>
      <action issue="LOG4J2-782" dev="mattsicker" type="fix">
        Remove invalid Oracle Maven repository.
      </action>
      <action issue="LOG4J2-780" dev="mattsicker" type="update">
        Update Spring Framework to 3.2.11.RELEASE from 3.2.8.RELEASE.
      </action>
      <action issue="LOG4J2-815" dev="mattsicker" type="update">
        Unify the two JMS appenders into a single appender. Configurations written for 2.0 will still work in 2.1+.
      </action>
      <action issue="LOG4J2-608" dev="mattsicker" type="add">
        Add java.util.logging implementation based on log4j-api. See log4j-jul documentation for more details.
      </action>
      <action issue="LOG4J2-796" dev="rpopma" type="fix">
        Fixed issue where log4j-to-slf4j did not work correctly with SLF4J Simple Logger.
      </action>
      <action issue="LOG4J2-811" dev="ggregory" type="fix" due-to="Yogesh Rao">
        SimpleLogger throws ArrayIndexOutOfBoundsException for an empty array.
      </action>
      <action issue="LOG4J2-663" dev="mattsicker" type="fix" due-to="Florian Brunner">
        Fix OSGi Import-Package problem with the JMS API.
      </action>
      <action issue="LOG4J2-793" dev="mattsicker" type="add">
        Add support for custom SLF4J Markers in log4j-slf4j-impl module.
      </action>
      <action issue="LOG4J2-783" dev="rpopma" type="fix" due-to="Minglei Lee">
        PatternLayout should use platform character encoding by default, not UTF-8.
      </action>
      <action issue="LOG4J2-771" dev="ggregory" type="add">
        Add lookup for application main arguments.
      </action>
      <action issue="LOG4J2-787" dev="ggregory" type="add">
        Add lookup for JVM arguments.
      </action>
      <action issue="LOG4J2-790" dev="ggregory" type="update">
        Update Jackson to 2.4.2 from 2.4.1 (for XML and JSON processing).
      </action>
      <action issue="LOG4J2-766" dev="ggregory" type="update" due-to="Bruno P. Kinoshita">
        Incomplete documentation for JSONLayout.
      </action>
      <action issue="LOG4J2-800" dev="ggregory" type="update">
        All life cycle implementations should be serializable.
        This is still work in progress.
      </action>
      <action issue="LOG4J2-801" dev="ggregory" type="update">
        org.apache.logging.log4j.core.Logger should be serializable.
        This is still work in progress.
      </action>
      <action issue="LOG4J2-810" dev="ggregory" type="update">
        Update javax.mail to 1.5.2 from 1.5.0.
      </action>
      <action issue="LOG4J2-822" dev="ggregory" type="update">
        Update org.eclipse.persistence.jpa to 2.5.2 from 2.5.1.
      </action>
      <action issue="LOG4J2-867" dev="ggregory" type="update">
        FlumeAppender: maxDelay not in seconds, but milliseconds.
        Add time scale to some settings, for example maxDelayMillis instead of maxDelay.
        The old names are aliased for compatibility.
      </action>
    </release>
    <release version="2.0.2" date="2014-08-16" description="Bug fixes and enhancements">
      <action issue="LOG4J2-775" dev="ggregory" type="update">
        Update Apache Flume to 1.5.0.1 from 1.5.0.
      </action>
      <action issue="LOG4J2-773" dev="rpopma" type="fix">
        Site: log4j-core component pages were still using the old logo.
      </action>
      <action issue="LOG4J2-760" dev="rpopma" type="fix">
        Documentation improvement: link to dependency tree from log4j-core component page,
        link to log4j-core component page from FAQ page.
      </action>
      <action issue="LOG4J2-679" dev="rpopma" type="fix">
        Resolved race condition that caused log file rotation to fail with error: "Unable to create directory ..."
      </action>
      <action issue="LOG4J2-726" dev="rpopma" type="fix">
        Prevent application from hanging when PatternLayout configuration has opening '{' but no closing '}'.
      </action>
      <action issue="LOG4J2-769" dev="rpopma" type="fix" due-to="Scott Harrington">
        Startup takes a long time if you have empty packages attribute.
      </action>
      <action issue="LOG4J2-763" dev="rpopma" type="fix" due-to="Stephen Connolly">
        Improved asynchronous loggers and appenders to ensure the formatted message does not change even if
        parameters are modified by the application. (ParameterizedMessage was already safe.)
        Improved documentation.
      </action>
      <action issue="LOG4J2-729" dev="rpopma" type="fix">
        Emit warning message to console if no configuration file found.
      </action>
      <action issue="LOG4J2-765" dev="rpopma" type="fix">
        Improve warning message when missing log4j-core in the classpath.
      </action>
      <action issue="LOG4J2-722" dev="rpopma" type="fix">
        Clarified in documentation that Commons Logging jar is required when using log4j-jcl.
      </action>
      <action issue="LOG4J2-723" dev="rpopma" type="fix">
        Clarified in documentation that SLF4J API jar is required when using log4j-slf4j-impl.
      </action>
      <action issue="LOG4J2-730" dev="rpopma" type="update">
        Allow Log4jContextFactory subclasses to specify a custom ContextSelector.
      </action>
      <action issue="LOG4J2-759" dev="rpopma" type="fix">
        Fixed various minor site/documentation issues, mostly versioning related.
      </action>
      <action issue="LOG4J2-756" dev="rpopma" type="fix" due-to="Scott Harrington">
        Prevent JUnit test from creating unnecessary Log4j2Plugins.dat during build.
      </action>
    </release>
    <release version="2.0.1" date="2014-07-29" description="Bug fixes">
      <action issue="LOG4J2-744" dev="rpopma" type="fix" due-to="Scott Harrington">
        Avoid unnecessary Clock calls when TimestampMessage is logged.
      </action>
      <action issue="LOG4J2-704" dev="rpopma" type="fix">
        Improved error message if configuration file not found.
      </action>
      <action issue="LOG4J2-750" dev="ggregory" type="fix" due-to="Mike Calmus">
        Webapp configuration page has incorrect class name.
      </action>
      <action issue="LOG4J2-749" dev="rpopma" type="fix" due-to="Scott Harrington">
        Retain the default date pattern after fixing the ISO8601 pattern.
      </action>
      <action issue="LOG4J2-670" dev="rpopma" type="fix">
        DatePatternConverter ISO8601_PATTERN now conforms to ISO8601.
      </action>
      <action issue="LOG4J2-741" dev="rpopma" type="fix">
        Reinstate the package configuration attribute for discovering custom plugins.
      </action>
      <action issue="LOG4J2-742" dev="ggregory" type="fix" due-to="Pascal Chollet">
        XInclude not working with relative path.
      </action>
      <action issue="LOG4J2-740" dev="mattsicker" type="fix" due-to="Kosta Krauth">
        Fixed typo in webapp manual regarding sample web.xml file.
      </action>
      <action issue="LOG4J2-738" dev="ggregory" type="fix" due-to="Timothy Stack">
        RollingFileManager deadlock if async action thread fails to start.
      </action>
      <action issue="LOG4J2-736" dev="mattsicker" type="fix">
        Fixed log4j-bom so that it won't specify a default scope on any third party dependencies.
      </action>
      <action issue="LOG4J2-735" dev="mattsicker" type="fix">
        Fixed log4j-bom so that it won't interfere with spring-bom and others.
      </action>
      <action issue="LOG4J2-731" dev="mattsicker" type="fix">
        Updated documentation regarding extensions to LoggerContextFactory and Log4j 2 providers.
      </action>
      <action issue="LOG4J2-373" dev="mattsicker" type="fix">
        Fixed ClassLoader issues in loading Log4j providers in an OSGi environment.
      </action>
      <action issue="LOG4J2-725" dev="mattsicker" type="add">
        Added WebLoggerContextUtils class to log4j-web for helper methods useful for asynchronous servlets.
      </action>
      <action issue="LOG4J2-710" dev="rpopma" type="add">
        Added documentation for Custom Levels and Custom Loggers.
      </action>
      <action issue="LOG4J2-719" dev="rpopma" type="fix">
        Correctly handle NetworkOnMainThreadException thrown on Android during Log4j2 initialization.
      </action>
      <action issue="LOG4J2-716" dev="rpopma" type="fix">
        Automatically disable log4j JMX when detecting we are running on Android.
      </action>
      <action issue="LOG4J2-657" dev="rpopma" type="fix" due-to="Stefan Wehner">
        Fixed AbstractDatabaseManager to close connection on writeInternal error.
      </action>
      <action issue="LOG4J2-713" dev="ggregory" type="fix" due-to="Nelson Melina">
        Android: java.lang.VerifyError: org/apache/logging/log4j/core/util/Closer
      </action>
      <action issue="LOG4J2-703" dev="ggregory" type="fix" due-to="Nelson Melina">
        Android: Could not find class 'javax.naming.InitialContext', referenced from method org.apache.logging.log4j.core.lookup.JndiLookup.lookup.
      </action>
      <action issue="LOG4J2-732" dev="ggregory" type="updated">
        Update to LMAX Disruptor 3.3.0 from 3.2.1.
      </action>
      <action issue="LOG4J2-733" dev="ggregory" type="updated">
        Update to latest Jackson jars from the 2.4.1.X line.
      </action>
    </release>
    <release version="2.0" date="2014-07-12" description="GA Release">
      <action issue="LOG4J2-705" dev="rpopma" type="fix">
        Fixed issue where Async Logger does not log thread context stack data.
        API change: added method getImmutableStackOrNull() to ThreadContext.ContextStack interface.
      </action>
      <action issue="LOG4J2-631" dev="rpopma" type="fix">
        Update docs to clarify how to use formatter logger and standard logger together.
      </action>
      <action issue="LOG4J2-519" dev="rpopma" type="add">
        Added support for generating custom logger wrappers that replace the existing log levels
        and extended logger wrappers that add custom log levels to the existing ones.
      </action>
      <action issue="LOG4J2-441" dev="rgoers" type="fix">
        LoggerConfigs with no Level now inherit the Level from their parent.
      </action>
      <action issue="LOG4J2-696" dev="ggregory" type="add">
        RegexFilter does not match multiline log messages.
      </action>
      <action issue="LOG4J2-699" dev="rpopma" type="fix">
        PatternLayout manual page missing documentation on header/footer.
      </action>
      <action issue="LOG4J2-625" dev="rpopma" type="fix">
        Fixed Serialization error with SocketAppender and Async Loggers.
        (Fixed in RC2, but wasn't included in release notes.)
      </action>
      <action issue="LOG4J2-538" dev="rpopma" type="fix">
        JMX GUI: fixed occasional ArrayIndexOutOfBoundsException after pressing "reconfigure with XML below".
        (Fixed in RC2, but wasn't included in release notes.)
      </action>
      <action issue="LOG4J2-666" dev="rpopma" type="fix">
        AsyncLoggerContextSelector should ensure that different AsyncLoggerContext objects created by web app classloaders have unique names.
      </action>
      <action issue="LOG4J2-683" dev="mattsicker" type="fix" due-to="Jurriaan Mous">
        Fix annotation processor warnings on JDK 1.7+.
      </action>
      <action issue="LOG4J2-694" dev="mattsicker" type="fix">
        Fix strange compilation error that popped up in a test class.
      </action>
      <action issue="LOG4J2-692" dev="rgoers" type="fix">
        Update documentation to specify only Maven 3 is supported.
      </action>
      <action issue="LOG4J2-690" dev="rgoers" type="fix" due-to="Philip Helger">
        Log4j Web test dependencies should be in scope "test" in the pom.
      </action>
      <action issue="LOG4J2-682" dev="ggregory" type="fix" due-to="Scott Harrington">
        Special characters (tab and so on) in PatternLayout do not work.
      </action>
      <action issue="LOG4J2-685" dev="ggregory" type="update">
        Make org.apache.logging.log4j.core.layout.AbstractLayout immutable.
      </action>
      <action issue="LOG4J2-686" dev="ggregory" type="fix">
        Core's OptionConverter support for \b is broken (affects PatternLayout).
      </action>
      <action issue="LOG4J2-687" dev="ggregory" type="fix">
        Rename org.apache.logging.log4j.core.util.Closer.closeSilent() to closeSilently().
      </action>
      <action issue="LOG4J2-688" dev="ggregory" type="fix">
        Make org.apache.logging.log4j.core.layout.PatternLayout immutable.
      </action>
      <action issue="LOG4J2-689" dev="ggregory" type="update">
        Update Jackson to 2.4.1.
      </action>
      <action issue="LOG4J2-707" dev="ggregory" type="fix">
        Some exceptions are not logged when configuration problems are detected.
      </action>
      <action issue="LOG4J2-709" dev="ggregory" type="update">
        Update Apache Commons Logging to 1.2 from 1.1.3.
      </action>
    </release>
    <release version="2.0-rc2" date="2014-06-21" description="Bug fixes and enhancements">
      <action issue="LOG4J2-675" dev="rpopma" type="add">
        RollingFile and RollingRandomAccessFile now write the layout footer before rollover.
      </action>
      <action issue="LOG4J2-581" dev="rpopma" type="fix" due-to="Alexander Khokhlov">
        RollingRandomAccessFile now writes the layout header after rollover.
      </action>
      <action issue="LOG4J2-622" dev="rpopma" type="fix" due-to="Farooq Khan">
        RollingFileManager now correctly honours the bufferedIO configuration after rollover.
      </action>
      <action issue="LOG4J2-674" dev="rpopma" type="add">
        Made RollingFileAppender buffer size configurable.
      </action>
      <action issue="LOG4J2-141" dev="rpopma" type="fix" due-to="Joern Huxhorn">
        Improved documentation regarding log4j status logger.
      </action>
      <action issue="LOG4J2-539" dev="rpopma" type="fix" due-to="Colin Froggatt">
        Fixed issue with "Reconfigure using XML below" function in JMX Client GUI.
        ConfigurationSource is now a top-level class and can be obtained with Configuration.getConfigurationSource().
        LoggerContext.getConfiguration().getConfigurationSource()
        provides a reliable public method for obtaining a logger context's configuration location and content.
      </action>
      <action issue="LOG4J2-619" dev="rgoers" type="fix" due-to="Scott Harrington">
        Invalid XML configuration files do not prevent the config file from being checked again.
      </action>
      <action issue="LOG4J2-637" dev="rpopma" type="fix" due-to="Mansoor Sajjad, Jon Wilmoth">
        JMX: Updating a Logger's level via jConsole now correctly takes effect.
      </action>
      <action issue="LOG4J2-668" dev="rpopma" type="fix">
        Correctly process log events when combining AsyncLoggers with AsyncAppender.
      </action>
      <action issue="LOG4J2-669" dev="rpopma" type="fix">
        Prevent NPE when combining AsyncLoggers with AsyncLoggerConfigs.
      </action>
      <action issue="LOG4J2-42" dev="rgoers" type="add">
        Create an appender to route log events to the ServletContext log.
      </action>
      <action issue="LOG4J2-419" dev="rgoers" type="update" due-to="Woonsan Ko">
        Support default value for missing key in look ups with fallback to looking in the properties map.
      </action>
      <action issue="LOG4J2-563" dev="rgoers" type="fix" due-to="Michael Friedmann">
        FlumeAvroManager now always uses a client type of default_failover.
      </action>
      <action issue="LOG4J2-554" dev="rgoers" type="update">
        Allow configuration files to be located as Servlet Context resources.
      </action>
      <action issue="LOG4J2-535" dev="rgoers" type="fix">
        Reset rollover time when size rollover is triggered.
      </action>
      <action issue="LOG4J2-664" dev="mattsicker" type="fix">
        Moved plugin cache file to META-INF for OSGi compatibility.
      </action>
      <action issue="LOG4J2-640" dev="mattsicker" type="fix">
        Fix NPE that can be caused by a null ThreadContextClassLoader.
      </action>
      <action issue="LOG4J2-655" dev="mattsicker" type="add">
        Add Vagrantfile for testing in GNU+Linux.
      </action>
      <action issue="LOG4J2-651" dev="ggregory" type="fix">
        Log4j 2 throws ArrayIndexOutOfBoundsException.
      </action>
      <action issue="LOG4J2-654" dev="rpopma" type="add">
        Add log4j-perf module to provide a home for all log4j performance tests.
        Add support for JMH microbenchmark performance tests.
      </action>
      <action issue="LOG4J2-652" dev="mattsicker" type="add">
        Add support for default plugin values and attributes.
      </action>
      <action issue="LOG4J2-598" dev="mattsicker" type="add">
        Add support for types other than String for plugin factory values/attributes.
      </action>
      <action issue="LOG4J2-250" dev="rpopma" type="update">
        Refactor Log4jLogEvent to lazily create ThrowableProxy.
      </action>
      <action issue="LOG4J2-647" dev="ggregory" type="update">
        Upgrade to Flume 1.5.0.
      </action>
      <action issue="LOG4J2-644" dev="ggregory" type="add">
        Implement a SecureSocketAppender and secure server (SSL/TLS).
      </action>
      <action issue="LOG4J2-646" dev="ggregory" type="update">
        Merge the TLS Syslog appender into the Syslog appender.
      </action>
      <action issue="LOG4J2-620" dev="rgoers" type="fix">
        Perform reconfiguration in a separate thread to prevent deadlocks.
      </action>
      <action issue="LOG4J2-641" dev="mattsicker" type="update">
        Override commons-logging dependency version in tests.
      </action>
      <action issue="LOG4J2-639" dev="rpopma" type="fix" due-to="Mck SembWever">
        Prevent NPE in AsyncLogger and AsyncLoggerConfig if logger is used after log4j has been shut down.
      </action>
      <action issue="LOG4J2-469" dev="rgoers" type="fix">
        FailoverAppender was not resetting its status after the primary appender recovered.
      </action>
      <action issue="LOG4J2-623" dev="rgoers" type="fix">
        Generate MDC properties as a JSON map in JSONLayout.
      </action>
      <action issue="LOG4J2-566" dev="rpopma" type="update" due-to="Luigi Alice">
        Made RollingRandomAccessFileAppender buffer size configurable.
      </action>
      <action issue="LOG4J2-520" dev="rpopma" type="fix" due-to="JavaTech, Andre Bogus">
        Resolved issue where AsyncAppender dropped events if queue still contained
        events when application is stopped.
      </action>
      <action issue="LOG4J2-392" dev="rpopma" type="fix" due-to="Andre Bogus">
        Resolved a problem with the previous solution for LOG4J2-392 that resulted in dropped events
        when using AsyncLoggerConfig with slow appenders when application is stopped.
      </action>
      <action issue="LOG4J2-613" dev="mattsicker" type="fix">
        The OSGi version of log4j-web imports Servlet 2.5 at minimum instead of 3.0.
      </action>
      <action issue="LOG4J2-602" dev="rgoers" type="fix">
        Unit tests are now less verbose during the build process.
      </action>
      <action issue="LOG4J2-570" dev="mattsicker" type="fix">
        Fix shutdown thread memory leak in servlet containers.
      </action>
      <action issue="LOG4J2-628" dev="rpopma" type="update">
        Use Clock to generate all log event timestamps, not just for Async Loggers.
      </action>
      <action issue="LOG4J2-629" dev="rpopma" type="add">
          Document the system properties used in Log4J 2.
      </action>
      <action issue="LOG4J2-542" dev="rgoers" type="fix">
        Make Throwable transient in ThrowableProxy.
      </action>
      <action issue="LOG4J2-617" dev="mattsicker" type="update">
        Update SLF4J to 1.7.7.
      </action>
      <action issue="LOG4J2-616" dev="mattsicker" type="update">
        Update Jackson to 2.3.3.
      </action>
      <action issue="LOG4J2-440" dev="mattsicker" type="fix">
        During shutdown, a NullPointerException could be thrown due to the NullConfiguration class no longer being
        available to the ClassLoader.
      </action>
      <action issue="LOG4J2-346" dev="mattsicker" type="fix">
        Cyclic dependency with log4j-slf4j-impl in OSGi.
      </action>
      <action issue="LOG4J2-345" dev="mattsicker" type="fix">
        The log4j-1.2-api module didn't export any packages to OSGi.
      </action>
      <action issue="LOG4J2-605" dev="mattsicker" type="fix">
        Password data from the NoSQL plugins no longer shows up in cleartext in debug logging.
      </action>
      <action issue="LOG4J2-448" dev="rgoers" type="fix" due-to="X86core">
        A StringIndexOutOfBounds exception could occur during property substitution.
      </action>
      <action issue="LOG4J2-597" dev="rgoers" type="fix">
        StatusLogger was not skipping multiple instances of the FQCN class, causing messages from classes in
        the Verbose list to be printed.
      </action>
      <action issue="LOG4J2-585" dev="rgoers" type="update" due-to="Bruce Brouwer">
        Add support for multiple parents to Markers.
      </action>
      <action issue="LOG4J2-595" dev="mattsicker" type="add">
        Introduce Java annotation processor as the new plugin pre-caching mechanism. This is available in log4j-core.
        All custom plugins created before this should be re-built against the current log4j-core.
      </action>
      <action issue="LOG4J2-564" dev="mattsicker" type="fix">
          Renamed SLF4J logger class to Log4jLogger.
      </action>
      <action issue="LOG4J2-579" dev="ggregory" type="fix">
          Rework Level comparison APIs.
      </action>
      <action issue="LOG4J2-576" dev="ggregory" type="add">
          Add org.apache.logging.log4j.Logger.getLevel().
      </action>
      <action issue="LOG4J2-574" dev="rpopma" type="update">
          Make Blocking the default WaitStrategy for Async Loggers.
      </action>
      <action issue="LOG4J2-555" dev="rpopma" type="update" due-to="Bruce Brouwer">
          Introduce ExtendedLogger interface to facilitate implementing and extending Loggers.
      </action>
      <action issue="LOG4J2-560" dev="rgoers" type="fix">
          SyslogAppenderTest and RFC5424LayoutTest were failing in Java 8.
      </action>
      <action issue="LOG4J2-561" dev="ggregory" type="update" due-to="vibin">
        Allow spaces around commas in Configuration's package attribute.
      </action>
      <action issue="LOG4J2-547" dev="rgoers" type="update" due-to="Bruce Brouwer">
        Have Logger API expose a PrintWriter instead of custom LoggerStream.
      </action>
      <action issue="LOG4J2-439" dev="rgoers" type="add" due-to="Bruce Brouwer">
        Add EncodingPatternConverter to escape newlines and HTML special characters.
      </action>
      <action issue="LOG4J2-496" dev="rgoers" type="update">
        Allow header and footer to be specified as lookup patterns in PatternLayout.
      </action>
      <action issue="LOG4J2-499" dev="rgoers"  type="fix">
        Add equals and hashcode to Log4jLogEvent.
      </action>
      <action issue="LOG4J2-410" dev="rgoers" type="update" due-to="Ivlin Zeng">
        SLf4JLogger is now Serializable.
      </action>
      <action issue="LOG4J2-427" dev="rgoers" type="add" due-to="Alexander Reelsen">
        Add support for configuration via YAML.
      </action>
      <action issue="LOG4J2-378" dev="rgoers" type="fix">
        Add DateLookup and ThreadContextLookup to default lookups.
      </action>
      <action issue="LOG4J2-468" dev="rgoers" type="update">
        Add support to add a LoggerConfig. Document two ways to modify the configuration.
      </action>
      <action issue="LOG4J2-582" dev="ggregory" type="update">
        Rename org.apache.logging.log4j.core.net.SocketServer to TCPSocketServer and refactor with UDP.
      </action>
      <action issue="LOG4J2-592" dev="ggregory" type="update">
        Update Jackson to 2.3.2 from 2.2.2.
      </action>
    </release>
    <release version="2.0-rc1" date="2014-02-16" description="Bug fixes and enhancements">
      <action dev="nickwilliams" type="delete">
        Removed the DataSourceConnectionSource and the &lt;DriverManager&gt; plugin for the JDBC Appender. It is not
        safe to use. Please use the DataSource or factory connection sources backed by a connection pool.
      </action>
      <action dev="nickwilliams" type="update">
        Renamed the org.apache.logging.log4j.core.appender.db.nosql.mongo package to
        org.apache.logging.log4j.core.appender.db.nosql.mongodb.
      </action>
      <action dev="grobmeier" type="update">
        Renamed the org.apache.logging.log4j.core.appender.db.nosql.couch package to
        org.apache.logging.log4j.core.appender.db.nosql.couchdb.
      </action>
      <action issue="LOG4J2-500" dev="rpopma" type="fix">
        (JMX - ObjectNames changed!) Unloading one web application unloads JMX MBeans for all web applications.
      </action>
      <action issue="LOG4J2-507" dev="ggregory" type="update">
        Space Level numbers by 100 instead of 1.
      </action>
      <action issue="LOG4J2-531" dev="rpopma" type="fix" due-to="Geoff Ballinger">
        Fixed bugs where rolled log files were overwritten by RollingFile appender with
        composite time and size based policies.
      </action>
      <action issue="LOG4J2-475" dev="nickwilliams" type="fix" due-to="Matt Sicker">
        Changed the MongoDBConnection to add a MongoDB encoding hook instead of a decoding hook.
      </action>
      <action issue="LOG4J2-489" dev="nickwilliams" type="fix">
        Fixed the JPAAppender's overuse of transactions by connecting (borrowing from pool) on new write internal or on
        flush.
      </action>
      <action issue="LOG4J2-457" dev="nickwilliams" type="fix">
        Fixed failure of JDBC and JPA appender to properly release database connections by connecting (borrowing from
        pool) on new write internal or on flush.
      </action>
      <action issue="LOG4J2-442" dev="nickwilliams" type="fix">
        Fixed problem with JDBC and JPA appender connectivity in WebSphere by connecting (borrowing from pool) on new
        write internal or on flush.
      </action>
      <action issue="LOG4J2-438" dev="nickwilliams" type="fix">
        Ensured the JDBCAppender commits transactions after a single write or a flush of multiple writes.
      </action>
      <action issue="LOG4J2-407" dev="nickwilliams" type="fix">
        Fixed inability to recover from lost database connection in database appenders by connecting (borrowing from
        pool) on new write internal or on flush.
      </action>
      <action issue="LOG4J2-530" dev="rpopma" type="add">
        (JMX) JMX Client GUI should dynamically update when LoggerContext MBeans are registered/unregistered in MBean
        server.
      </action>
      <action issue="LOG4J2-511" dev="rpopma" type="fix" due-to="James Pretorius">
        Stop AsyncLoggerConfig Disruptor thread(s), then AsyncAppender thread(s) first
        before stopping other appenders.
      </action>
      <action issue="LOG4J2-392" dev="rpopma" type="fix" due-to="ilynaf, Andre Bogus">
        Stop AsyncLoggerConfig Disruptor thread(s), then AsyncAppender thread(s) first
        before stopping other appenders.
      </action>
      <action issue="LOG4J2-345" dev="rpopma" type="fix" due-to="Roland Weiglhofer, Matt Sicker">
        (OSGi) logging.log4j-1.2-api doesn't export the log4j API 1.2. Dependent bundles can not be resolved.
      </action>
      <action issue="LOG4J2-523" dev="ggregory" type="fix">
        LocalizedMessage serialization is broken.
      </action>
      <action issue="LOG4J2-385" dev="rpopma" type="fix" due-to="Ace Funk, Porfirio Partida">
        Fixed issues with time-based file rollover (monthly, weekly, hourly and every minute).
      </action>
      <action issue="LOG4J2-452" dev="nickwilliams" type="fix">
        Added a ServletContext attribute that, when set to "true", disables Log4j's auto-initialization in
        Servlet 3.0+ web applications.
      </action>
      <action issue="LOG4J2-512" dev="nickwilliams" type="fix" due-to="Chandra Sekhar Kakarla, Matt Sicker">
        Exposed Log4j web support interface and methods and the LoggerContext through ServletContext attributes
        so that threads not affected by filters (such as asynchronous threads) can utilize the LoggerContext. Also
        updated the Log4j filter so that it supports async.
      </action>
      <action issue="LOG4J2-409" dev="nickwilliams" type="fix" due-to="Frank Steinmann, Thomas Neidhart">
        Created a utility to properly escape backslashes before creating URIs, and changed URI creation to use the
        utility instead of instantiating URI directly.
      </action>
      <action issue="LOG4J2-344" dev="nickwilliams" type="fix" due-to="Keir Lawson, Tomasz Wladzinski">
        Changed the Servlet 3.0 auto-initializer to add the filter by class to get around a WebLogic bug.
      </action>
      <action issue="LOG4J2-359" dev="nickwilliams" type="fix" due-to="Abhinav Shah">
        Changed the Servlet 3.0 auto-initializer so that it does nothing in a Servlet 2.5 or older application. This
        ensures behavioral consistency across containers. This includes additional fixes to abort initialization if a
        duplicate filter already exists and to check the actual Servlet EFFECTIVE version.
      </action>
      <action issue="LOG4J2-517" dev="rpopma" type="fix">
        Switch in log4j-1.2-api Category.getEffectiveLevel has no cases for FATAL, OFF.
      </action>
      <action issue="LOG4J2-41" dev="rgoers" type="update" due-to="Nick Williams">
        Add support for custom logging levels.
      </action>
      <action issue="LOG4J2-406" dev="rpopma" type="fix" due-to="Kerrigan Joseph">
        (JMX) Unregister all log4j JMX MBeans when the LoggerContext is stopped
        to allow web application classes to be GC-ed on undeploy.
      </action>
      <action issue="LOG4J2-405" dev="rgoers" type="fix">
        Configuration was being processed twice at startup.
      </action>
      <action issue="LOG4J2-479" dev="rpopma" type="add" due-to="MK">
        ThreadContext now uses plain ThreadLocal by default, unless system property
        isThreadContextMapInheritable has value "true".
      </action>
      <action issue="LOG4J2-398" dev="rgoers" type="fix">
        Configure properties and setup Interpolator before processing rest of configuration.
      </action>
      <action issue="LOG4J2-481" dev="rgoers" type="add" due-to="Matt Sicker">
        Add Stream interface to Loggers.
      </action>
      <action issue="LOG4J2-490" dev="rgoers" type="update" due-to="Matt Sicker">
        Update EasyMock to version 3.2.
      </action>
      <action issue="LOG4J2-470" dev="rgoers" type="fix">
        hostName property was not being set until after the first configuration element.
      </action>
      <action issue="LOG4J2-464" dev="rgoers" type="fix">
        Support arrays as sub-elements of a JSON configuration.
      </action>
      <action issue="LOG4J2-492" dev="rpopma" type="fix" due-to="Shaddy Baddah, Herlani Junior">
        (JMX) Fixed MalformedObjectNameException if context name contains '=' or newline characters.
      </action>
      <action issue="LOG4J2-377" dev="rpopma" type="fix" due-to="Roland Weiglhofer, Matt Sicker">
        (OSGi) Fix NPE during shutdown.
      </action>
      <action issue="LOG4J2-463" dev="rpopma" type="fix" due-to="Michael Diamond, Matt Sicker">
        Fixed documentation for MyApp example application in the Automatic Configuration section
      </action>
      <action issue="LOG4J2-408" dev="rpopma" type="fix" due-to="Dongqing Hu, Matt Sicker">
        Fixed error in documentation code example in manual/eventlogging.html
      </action>
      <action issue="LOG4J2-451" dev="rpopma" type="fix" due-to="Vinay Pothnis, Matt Sicker">
        Fixed typo in documentation: system property should be log4j2.loggerContextFactory
      </action>
      <action issue="LOG4J2-443" dev="rpopma" type="fix" due-to="Colin Froggatt, Tudor Har">
        (JMX) Fixed issue where log4j2 LoggerContext did not show up in JMX GUI or JConsole.
      </action>
      <action issue="LOG4J2-485" dev="rpopma" type="fix">
        Fixed issue where toString methods that perform logging could deadlock AsyncAppender.
      </action>
      <action issue="LOG4J2-445" dev="rpopma" type="fix" due-to="Anthony Baldocchi">
        ResolverUtil cannot find packages in file URLs which include the '+' character.
      </action>
      <action issue="LOG4J2-430" dev="rgoers" type="fix" due-to="David Gstir">
        Use the formatted Message in RFC5424Layout for non-StructuredDataMessages.
      </action>
      <action issue="LOG4J2-459" dev="rgoers" type="fix">
        Set external context when constructing the LoggerContext.
      </action>
      <action issue="LOG4J2-466" dev="rpopma" type="fix" due-to="Jan Tepke">
        Cannot load log4j2 config file if path contains plus '+' characters.
      </action>
      <action issue="LOG4J2-462" dev="rpopma" type="fix" due-to="Daisuke Baba">
        Fix LogEvent to never return null Level, fixes LevelPatternConverter.format may throw NPE.
      </action>
      <action issue="LOG4J2-465" dev="rpopma" type="fix" due-to="Daisuke Baba">
        Fix LogEvent to never return null Level, fixes ThresholdFilter throws NPE.
      </action>
      <action issue="LOG4J2-471" dev="rpopma" type="fix" due-to="Anthony Baldocchi">
        Fixed issue where toString methods that perform logging could deadlock AsyncLogger.
      </action>
      <action issue="LOG4J2-482" dev="rpopma" type="add" due-to="Hongdi Ren">
        Documentation fix: The attribute of Route to refer to an appender is "ref" not "AppenderRef".
      </action>
      <action issue="LOG4J2-467" dev="rpopma" type="add" due-to="Anthony Baldocchi">
        Added option to toggle Thread name caching in AsyncLogger.
      </action>
      <action issue="LOG4J2-478" dev="ggregory" type="fix" due-to="Michael Friedmann.">
        The message and ndc fields are not JavaScript escaped in JSONLayout.
      </action>
      <action issue="LOG4J2-455" dev="rpopma" type="fix" due-to="Robin Zhang Tao">
        RingBufferLogEvent should return Message timestamp for TimestampMessage messages.
      </action>
      <action issue="LOG4J2-477" dev="rpopma" type="fix" due-to="Tal Liron">
        NPE in ClassLoaderContextSelector.
      </action>
      <action issue="LOG4J2-454" dev="rpopma" type="fix" due-to="Robin Zhang Tao">
        TimeBasedTriggeringPolicy should use event time millis.
      </action>
      <action issue="LOG4J2-472" dev="rpopma" type="fix" due-to="Tal Liron">
        BaseConfiguration class does not properly implement Configuration interface.
      </action>
      <action issue="LOG4J2-447" dev="ggregory" type="fix" due-to="Jeff Hudren, Mark Paluch, Scott Deboy">
        XMLLayout does not include marker name.
      </action>
      <action issue="LOG4J2-453" dev="rgoers" type="update">
        Update Flume Appender to use Flume 1.4.0.
      </action>
      <action issue="LOG4J2-423" dev="rpopma" type="add">
        (JMX) Added MBeans for instrumenting AsyncAppenders and AsyncLogger RingBuffers,
        exposing queue size, remaining capacity and other attributes.
      </action>
      <action issue="LOG4J2-323" dev="rpopma" type="fix">
        Resolved memory leak by releasing reference to ThreadLocal when
        AsyncLogger is stopped.
      </action>
      <action issue="LOG4J2-425" dev="rpopma" type="fix">
        Resolved memory leak by populating AsyncLoggerConfigHelper ring buffer
        via EventTranslatorTwoArg, eliminating the need for a ThreadLocal.
      </action>
      <action issue="LOG4J2-420" dev="ggregory" type="add">
        Create a lookup for resource bundle substitution.
      </action>
      <action issue="LOG4J2-417" dev="ggregory" type="fix">
        Fix Event Level / LoggerConfig Level table at the architecture documentation page.
      </action>
      <action issue="LOG4J2-415" dev="ggregory" type="add">
        Format log event time as UNIX time (seconds or milliseconds).
      </action>
      <action issue="LOG4J2-404" dev="rgoers" type="fix" due-to="Kamal Bahadur">
        @EnterpriseNumber" was missing in the ID of structured data when RFC5424Layout is used
      </action>
      <action issue="LOG4J2-379" dev="rpopma" type="fix">
        Fixed issue that prevented Log4J from working in Google App Engine.
      </action>
      <action issue="LOG4J2-401" dev="ggregory" type="add">
        Configure FileAppender buffer size.
      </action>
      <action issue="LOG4J2-402" dev="ggregory" type="add">
        Configure RandomAccessFileAppender buffer size.
      </action>
      <action issue="LOG4J2-528" dev="ggregory" type="update">
        Rename package org.apache.logging.log4j.core.appender.rolling.helper to org.apache.logging.log4j.core.appender.rolling.action.
      </action>
      <action issue="LOG4J2-532" dev="ggregory" type="update">
        Resource leak in Flume appender when it cannot create a BerkeleyDB db.
      </action>
      <action issue="LOG4J2-413" dev="ggregory" type="update">
        PatternLayout option to not output ANSI escape codes if no Console is available.
      </action>
    </release>
    <release version="2.0-beta9" date="2013-09-14" description="Bug fixes and enhancements">
      <action issue="LOG4J2-317" dev="ggregory" type="update">
        Renamed FastFileAppender and FastRollingFileAppender to RandomAccessFileAppender
        and RollingRandomAccessFileAppender. Configurations using the Fast(Rolling)File element
        no longer work and should be modified to use the (Rolling)RandomAccessFile element.
      </action>
      <action dev="nickwilliams" type="update">
        Changed the "suppressExceptions" configuration attribute for all Appenders to "ignoreExceptions" to avoid
        confusion with Java 7 suppressed exceptions. Also renamed the Appender#isExceptionSuppressed() method to
        Appender#ignoreExceptions() to avoid the same confusion. All Appenders by default internally log and then ignore
        exceptions encountered while logging. Setting "ignoreExceptions" to "false" on an Appender causes it to allow
        exceptions to propagate to the caller. You must set "ignoreExceptions" to "false" for Appenders you are wrapping
        in the Failover Appender.
      </action>
      <action dev="nickwilliams" type="update">
        Changed the (relatively new) PatternLayout configuration attribute "suppressExceptions" to
        "alwaysWriteExceptions" to more correctly indicate what it does. As such, the meaning of this attribute has
        reversed (previous "true"s should become "false"s, and vice versa). Since this was an undocumented attribute up
        until now, it's unlikely this change will affect any users.
      </action>
      <action issue="LOG4J2-226" dev="rgoers" type="fix">
        Fix table of contents generation in pdf.
      </action>
      <action issue="LOG4J2-395" dev="rgoers" type="fix" due-to="Abhinav Shah">
        Allow classpath scheme when specifying configuration file location as a system property.
      </action>
      <action issue="LOG4J2-393" dev="rgoers" type="fix">
        Initialize PluginManager once during configuration. Move advertisement setup into BaseConfiguration.
      </action>
      <action issue="LOG4J2-391" dev="rgoers" type="fix" due-to="Kamal Bahadur">
        FlumePersistentManager now handles LockConflictExceptions in Berkeley Db.
      </action>
      <action issue="LOG4J2-399" dev="ggregory" type="add">
        Allow the default file rollover strategy to define the compression level.
      </action>
      <action issue="LOG4J2-338" dev="rgoers" type="add" due-to="Tibor Benke">
        Add TLSAppender. Also added missing license headers to several files.
      </action>
      <action issue="LOG4J2-380" dev="rgoers" type="fix">
        Use rollover date when substituting ${date} in the filePattern.
      </action>
      <action issue="LOG4J2-253" dev="rpopma" type="add">
        Added FAQ page to the site.
      </action>
      <action issue="LOG4J2-362" dev="rpopma" type="add">
        Add a diagram to the site (FAQ page) that explains when to use which jar.
      </action>
      <action issue="LOG4J2-322" dev="nickwilliams" type="fix">
        Centralized reflective use of Reflection#getCallerClass and properly handled its instability in various versions
        of Java.
      </action>
      <action issue="LOG4J2-293" dev="rgoers" type="fix">
        Reset the Configuration if the ClassLoaderContextSelector creates a LoggerContext without a configuration
        location and then is later provided one.
      </action>
      <action issue="LOG4J2-293" dev="nickwilliams" type="fix" due-to="Abhinav Shah">
        Changed the ConfigurationFactory to recognize and properly use the classpath: URI scheme in addition to the
        classloader: URI scheme.
      </action>
      <action issue="LOG4J2-359" dev="nickwilliams" type="fix" due-to="Abhinav Shah">
        Changed the Servlet 3.0 auto-initializer so that it does nothing in a Servlet 2.5 or older application. This
        ensures behavioral consistency across containers.
      </action>
      <action issue="LOG4J2-374" dev="ggregory" type="add" due-to="Tibor Benke">
        Add more options to PatternLayout to display more detailed information about a Throwable.
      </action>
      <action issue="LOG4J2-383" dev="ggregory" type="add">
        [Pattern Layout] Customize level names by length.
      </action>
      <action issue="LOG4J2-384" dev="ggregory" type="add">
        [Pattern Layout] Customize level names to lower-case.
      </action>
      <action issue="LOG4J2-355" dev="ggregory" type="update" due-to="Tibor Benke">
        Add support for multiple SD-ELEMENTs in a RFC 5424 syslog message.
      </action>
      <action dev="nickwilliams" type="update">
        Cleaned up tests and cleared up documentation for the JPA appender following the resolution of EclipseLink
        issue #412454.
      </action>
      <action issue="LOG4J2-310" dev="rpopma" type="fix" due-to="Olivier Lemasle">
        Fixed issue where SMTPAppender did not send mails with error or fatal level without prior info event.
      </action>
      <action issue="LOG4J2-368" dev="rgoers" type="fix">
        Add PatternLayout constructor to Log4j 1.2 bridge for Velocity.
      </action>
      <action issue="LOG4J2-333" dev="ggregory" type="fix" due-to="Hervé Boutemy">
        Match artifact ids with Maven module names.
      </action>
      <action issue="LOG4J2-364" dev="rgoers" type="add" due-to="David Nault">
        Add WebLookup to retrieve information from the ServletContext.
      </action>
      <action issue="LOG4J2-367" dev="ggregory" type="fix" due-to="David Parry">
        JMS appenders send two messages for one append.
      </action>
      <action issue="LOG4J2-319" dev="ggregory" type="fix">
        Double stack trace logging when using %throwable in %style and %highlight.
      </action>
      <action issue="LOG4J2-360" dev="rgoers" type="add">
        Allow Plugins to have aliases.
      </action>
      <action issue="LOG4J2-358" dev="nickwilliams" type="fix">
        NoSQLAppender using MongoDB provider ignores username and password attributes
      </action>
      <action issue="LOG4J2-356" dev="ggregory" type="add">
        Create a JSON Layout.
      </action>
      <action issue="LOG4J2-343" dev="rpopma" type="fix" due-to="Henning Schmiedehausen">
        Removed unnecessary generics from Appender interface and implementing classes.
      </action>
      <action issue="LOG4J2-351" dev="rpopma" type="fix" due-to="Roland Weiglhofer">
        [OSGi] wrong Fragment-Host in manifest files.
      </action>
      <action issue="LOG4J2-336" dev="rpopma" type="fix" due-to="Andre Bogus">
        AsyncLogger errors after multiple calls to LoggerContext.reconfigure().
      </action>
      <action issue="LOG4J2-347" dev="rpopma" type="fix" due-to="David Phillips">
        Give the AsyncAppender thread a more descriptive name for easier debugging/profiling.
      </action>
      <action issue="LOG4J2-332" dev="rgoers" type="fix" due-to="Hervé Boutemy">
        Modified documentation to refer to SLF4J Binding instead of SLF4J Bridge.
      </action>
      <action issue="LOG4J2-342" dev="rgoers" type="fix">
        Ignore xml:base attributes.
      </action>
      <action issue="LOG4J2-309" dev="rgoers" type="fix">
        Insure jars and distributions only have a single License and Notice file.
      </action>
      <action issue="LOG4J2-341" dev="ggregory" type="add">
        Enable XInclude for XML configurations.
      </action>
      <action issue="LOG4J2-320" dev="ggregory" type="fix">
        JPAAppender stops logging because META-INF/log4j-provider.properties is left open.
      </action>
      <action issue="LOG4J2-335" dev="rgoers" type="fix">
        FlumePersistentManager's writer thread had high CPU usage.
      </action>
      <action issue="LOG4J2-331" dev="nickwilliams" type="fix">
        Removed erroneous check for affected MongoDB records, which always returns zero on inserts.
      </action>
      <action issue="LOG4J2-330" dev="nickwilliams" type="fix">
        Added a BSON Transformer so that MongoDB can persist Log4j events.
      </action>
      <action issue="LOG4J2-329" dev="rgoers" type="fix">
        StatusLogger now only creates StatusData objects if they are the appropriate logging level.
      </action>
      <action issue="LOG4J2-328" dev="rgoers" type="fix">
        FlumePersistentManager was calling Berkeley DB's count method too frequently.
      </action>
      <action issue="LOG4J2-280" dev="rpopma" type="fix">
        Additional fix to make AsyncAppender threads daemon threads and improve their thread name.
      </action>
      <action issue="LOG4J2-165" dev="rgoers" type="fix">
        The slf4j-ext jar is now an optional dependency of the SLF4J bridge.
      </action>
      <action issue="LOG4J2-318" dev="rgoers" type="update">
        Allow shutdown hook to be disabled in the configuration.
      </action>
      <action issue="LOG4J2-166" dev="rgoers" type="fix">
        RoutingAppender's default Route can now be an appender reference.
      </action>
      <action issue="LOG4J2-313" dev="rgoers" type="add" due-to="Woonsan Ko">
        Add JNDILookup plugin.
      </action>
      <action issue="LOG4J2-299" dev="rgoers" type="fix">
        Add getThrowable method to ThrowableProxy.
      </action>
      <action issue="LOG4J2-216" dev="rgoers" type="fix">
        ThrowableProxy no longer extends Throwable.
      </action>
      <action issue="LOG4J2-311" dev="rpopma" type="fix">
        Synchronized flush() and close() methods in the XxxFileManager and OutputStreamManager classes.
      </action>
      <action issue="LOG4J2-312" dev="ggregory" type="update">
        XML layout improvements (compact vs. pretty, namespace, namespace prefix, root element).
      </action>
      <action issue="LOG4J2-388" dev="ggregory" type="update">
        Update Java Mail dependency to 1.5.0 from 1.4.7.
      </action>
      <action issue="LOG4J2-325" dev="ggregory" type="update">
        Update JDBC tests to use H2 database 1.3.173 from 1.3.172.
      </action>
      <action issue="LOG4J2-366" dev="ggregory" type="update">
        Update commons-logging to 1.1.3 from 1.1.1.
      </action>
      <action issue="LOG4J2-390" dev="ggregory" type="update">
        Update HSQLDB dependency to 2.3.0 from 2.2.9.
      </action>
      <action issue="LOG4J2-308" dev="rpopma" type="update">
        Clarified which library versions were used in Async Loggers performance test.
      </action>
      <action issue="LOG4J2-307" dev="rpopma" type="update">
        Updated Async Loggers' LMAX Disruptor library from 3.0.1 to 3.2.0.
      </action>
      <action issue="LOG4J2-306" dev="ggregory" type="update">
        Update JSON Jackson library to 2.2.2 from 2.2.1.
      </action>
      <action issue="LOG4J2-387" dev="ggregory" type="update">
        Update Jackson dependency to 1.9.13 from 1.9.11.
      </action>
      <action issue="LOG4J2-305" dev="ggregory" type="add">
        Ease porting from 1.x Logger.getRootLogger(): add LogManager.getRootLogger().
      </action>
      <action issue="LOG4J2-304" dev="rpopma" type="fix">
        Fixed Async Loggers memory leak.
      </action>
      <action issue="LOG4J2-291" dev="nickwilliams" type="fix">
        Fixed JDBC, JPA, and NoSQL appenders so that the failover appender properly fails over on error.
      </action>
      <action dev="nickwilliams" type="update">
        Improved site by adding quick jump-off page and menu for Javadoc links for all components.
      </action>
      <action issue="LOG4J2-397" dev="ggregory" type="fix" due-to="Yonatan Graber">
        Logger.info(Message) Javadoc is incorrect.
      </action>
    </release>
    <release version="2.0-beta8" date="2013-07-10" description="Bug fixes and enhancements">
      <action issue="LOG4J2-270" dev="nickwilliams" type="update">
        Improved logging initialization in Servlet containers, especially Servlet 3.0 and newer where Log4j now
        initializes and deinitializes automatically with no deployment descriptor configuration.
      </action>
      <action issue="LOG4J2-302" dev="rpopma" type="fix">
        Added toString methods to ThreadContextStack/Map implementation classes.
      </action>
      <action issue="LOG4J2-301" dev="rgoers" type="update">
        Add printf methods to Logger API.
      </action>
      <action issue="LOG4J2-300" dev="rgoers" type="fix">
        WriterThread was ending when no agents are available which caused an OutOfMemoryError.
      </action>
      <action issue="LOG4J2-282" dev="rgoers" type="update">
        Allow the default status level to be specified as a system property.
      </action>
      <action issue="LOG4J2-278" dev="rgoers" type="fix">
        Filter calls from Avro or Flume to be ignored by the FlumeAppender.
      </action>
      <action issue="LOG4J2-279" dev="rgoers" type="fix">
        FlumePersistentManager now calls Berkeley DB from threads to avoid encountering interrupts in the application.
      </action>
      <action issue="LOG4J2-296" dev="ggregory" type="fix">
        Wasted work in FlumePersistentManager.createManager.
      </action>
      <action issue="LOG4J2-297" dev="ggregory" type="fix">
        Wasted work in TestConfigurator.testEnvironment.
      </action>
      <action issue="LOG4J2-298" dev="ggregory" type="fix">
        Wasted work in StyleConverterTest.setupClass.
      </action>
      <action issue="LOG4J2-280" dev="rpopma" type="fix">
        AsyncLogger threads are now daemon threads and won't prevent the JVM from shutting down anymore.
      </action>
      <action issue="LOG4J2-295" dev="rpopma" type="fix">
        Fast(Rolling)FileAppender now correctly handles messages exceeding the buffer size.
      </action>
      <action issue="LOG4J2-271" dev="rpopma" type="fix">
        FastRollingFileAppender with TimeBasedTriggeringPolicy now works correctly if append=false.
      </action>
      <action issue="LOG4J2-267" dev="rpopma" type="fix">
        FastRollingFileAppender with TimeBasedTriggeringPolicy now works correctly if append=false.
      </action>
      <action issue="LOG4J2-292" dev="rpopma" type="fix">
        Fast(Rolling)FileAppender now correctly appends to (does not overwrite) existing file.
      </action>
      <action issue="LOG4J2-294" dev="rgoers" type="update">
        LogManager.getLogger can now be called without a logger name or with a null logger name.
      </action>
      <action issue="LOG4J2-289" dev="rgoers" type="fix">
        Upgrade javadoc plugin to 2.9.1 to fix javadoc security issue.
      </action>
      <action issue="LOG4J2-288" dev="gregory" type="update">
        Update JUnit to 4.11 from 4.7.
      </action>
      <action issue="LOG4J2-286" dev="gregory" type="update">
        Update test H2 JDBC driver to 1.172 from 1.171.
      </action>
      <action issue="LOG4J2-285" dev="gregory" type="update">
        Update Jansi jar to 1.11 from 1.9.
      </action>
      <action issue="LOG4J2-284" dev="gregory" type="update">
        Update Log4j 1 dependency to 1.2.17 from 1.2.16.
      </action>
      <action issue="LOG4J2-386" dev="gregory" type="update">
        Update NoSQL dependencies: lightcouch 0.0.6 from 0.0.5, mongodb 2.11.2 from 2.11.1.
      </action>
      <action issue="LOG4J2-283" dev="gregory" type="update">
        Remove dependency on Apache ORO jar.
      </action>
      <action issue="LOG4J2-277" dev="gregory" type="update">
        Wasted work in RollingAppenderSizeTest.testAppender() and others.
      </action>
      <action issue="LOG4J2-139" dev="rgoers" type="fix">
        Fix NullPointerException (regression due to fix for LOG4J2-228)
      </action>
      <action issue="LOG4J2-168" dev="rgoers" type="update" due-to="Scott Severtson">
        Include arbitrary message fields in RFC-5424 structured data.
      </action>
      <action issue="LOG4J2-275" dev="rgoers" type="fix">
        FlumeAvroManager fails to notify client of failing event if Flume RPCClient cannot be created.
      </action>
      <action issue="LOG4J2-274" dev="ggregory" type="update">
        Wasted work in UUIDUtil initialization.
      </action>
      <action issue="LOG4J2-273" dev="ggregory" type="update">
        Wasted work in XMLLayout.toSerializable().
      </action>
    </release>
    <release version="2.0-beta7" date="2013-06-01" description="Bug fixes and enhancements">
      <action issue="LOG4J2-249" dev="rgoers" type="update">
        Allow context parameters in Log4jContextListener to include properties.
      </action>
      <action issue="LOG4J2-263" dev="rgoers" type="fix">
        Do not allow a charset on RFC5424Layout - use UTF-8.
      </action>
      <action issue="LOG4J2-242" dev="rgoers" type="fix">
        StringFormattedMessage and MessageFormatMessage now will accept a Throwable as their last argument and
        pass it on.
      </action>
      <action issue="LOG4J2-243" dev="rgoers" type="update">
        Allow custom LogEventFactories.
      </action>
      <action issue="LOG4J2-262" dev="rgoers" type="update" due-to="Edward Sargisson">
        Add support for interceptors in the embedded Flume Appender.
      </action>
      <action issue="LOG4J2-269" dev="rgoers" type="fix">
        Use transaction when batch size is 1.
      </action>
      <action issue="LOG4J2-268" dev="rgoers" type="fix">
        Add guid to FlumeEvent headers for non-Map Messages.
      </action>
      <action issue="LOG4J2-246" dev="rgoers" type="fix">
        Data buffer is reset in finally clause.
      </action>
      <action issue="LOG4J2-228" dev="rgoers" type="fix">
        UDP now sends one event per packet.
      </action>
      <action dev="rpopma" type="update">
        Method name changes in interface org.apache.logging.log4j.spi.ThreadContextMap:
        getContext() to getCopy(), get() to getImmutableMapOrNull().
      </action>
      <action issue="LOG4J2-154" dev="rpopma" type="update">
        Improve ThreadContext performance with copy-on-write map and stack.
      </action>
      <action issue="LOG4J2-261" dev="rgoers" type="fix" due-to="Edward Sargisson">
        Add missing "not" to error message.
      </action>
      <action issue="LOG4J2-10" dev="rgoers" type="add" due-to="Timothy Ward">
        Break up core into multiple osgi jars.
      </action>
      <action issue="LOG4J2-223" dev="rgoers" type="fix">
        Remove LoggerContext when LoggerContext is stopped.
      </action>
      <action issue="LOG4J2-260" dev="ggregory" type="fix">
        XML layout does not specify charset in content type.
      </action>
      <action issue="LOG4J2-259" dev="ggregory" type="fix">
        HTML layout does not specify charset in content type.
      </action>
      <action issue="LOG4J2-258" dev="ggregory" type="fix">
        HTML layout does not output meta element for charset.
      </action>
      <action issue="LOG4J2-257" dev="ggregory" type="fix">
        XML layout ignores charset for the XML processing instruction's encoding attribute.
      </action>
      <action issue="LOG4J2-255" dev="rpopma" type="fix">
        Multi-byte character strings are now assumed to be in the platform default encoding, not UTF-8.
      </action>
      <action issue="LOG4J2-254" dev="rgoers" type="fix">
        Mark OutputStream in OutputStreamManager as volatile. Mark header and footer as final.
      </action>
      <action issue="LOG4J2-244" dev="rgoers" type="fix">
        Rewrite Appender was ignoring filters on referenced appenders.
      </action>
      <action issue="LOG4J2-245" dev="rgoers" type="fix">
        Avoid EmptyStack exception if getCallerClass and SecurityManager are not available.
      </action>
      <action issue="LOG4J2-229" dev="ggregory" type="add" due-to="Nick Williams">
        New JDBC, JPA, and NoSQL database Appenders.
      </action>
      <action issue="LOG4J2-247" dev="ggregory" type="fix">
        SocketServer.isActive should be volatile because it is accessed from different threads.
      </action>
      <action issue="LOG4J2-251" dev="sdeboy" type="add">
        Provide configuration information (location, content type, content if possible) via a registered Advertiser.
      </action>
    </release>
    <release version="2.0-beta6" date="2013-05-05" description="Bug fixes and enhancements">
      <action issue="LOG4J2-231" dev="rgoers" type="fix">
        Logger.getParent() was not returning the correct Logger.
      </action>
      <action issue="LOG4J2-201" dev="rgoers" type="fix">
        Renamed Plugin annotation attribute from "type" to "category".
      </action>
      <action issue="LOG4J2-237" dev="rpopma" type="update">
        Moved JMX Client GUI classes into separate jmx-gui submodule.
      </action>
      <action issue="LOG4J2-219" dev="rpopma" type="fix" due-to="Peter DePasquale">
        Fix: install default root logger if not configured (this is unchanged),
        but make sure to include configured named loggers. Clarified documentation.
      </action>
      <action issue="LOG4J2-159" dev="rgoers" type="fix">
        Use OSGi version format in Fragment-Host
      </action>
      <action issue="LOG4J2-234" dev="rgoers" type="fix">
        RegexFilter threw a NullPointerException when used as a context-wide filter.
      </action>
      <action issue="LOG4J2-192" dev="rgoers" type="fix">
        Add support for interpolating Environment variables when processing the configuration.
      </action>
      <action issue="LOG4J2-235" dev="rpopma" type="fix" due-to="Sebastian Oerding">
        Removed dependency on tools jar from core module, made jconsole dependency optional.
      </action>
      <action issue="LOG4J2-233" dev="rpopma" type="fix">
        Fixed link to log4j-user mailing list.
      </action>
      <action issue="LOG4J2-230" dev="rpopma" type="update" due-to="Wojciech Zaręba">
        Improved error reporting when misconfigured.
      </action>
      <action issue="LOG4J2-222" dev="rgoers" type="fix" due-to="Steven Yang">
        Disruptor will now shutdown during Tomcat shutdown.
      </action>
      <action dev="rpopma" type="update">
        Renamed AsynchAppender to AsyncAppender. Plugin name became Async (was Asynch).
      </action>
      <action dev="rpopma" type="update">
        Removed CheckStyle false positives for NewlineAtEndOfFile and whitespace following '*' at end of line in javadoc.
      </action>
      <action dev="rpopma" type="update">
        Moved Clock interface to package org.apache.logging.log4j.core.helpers.
      </action>
      <action issue="LOG4J2-225" dev="rpopma" type="update">
        Documentation updates to clarify use and impact of location in pattern layouts.
      </action>
      <action issue="LOG4J2-224" dev="rgoers" type="fix">
        The FlumeAppender failed to start if the Flume RPCClient could not connect to any Flume agents.
      </action>
      <action issue="LOG4J2-223" dev="rgoers" type="fix">
        Fix LoggerContext start and stop to eliminate IllegalStateException and NoClassDefFound errors.
      </action>
      <action issue="LOG4J2-221" dev="rgoers" type="fix" due-to="Nick Williams">
        Remove hundreds of compiler warnings.
      </action>
      <action issue="LOG4J2-215" dev="rpopma" type="fix">
        Various small documentation fixes.
      </action>
      <action issue="LOG4J2-217" dev="rpopma" type="fix" due-to="Fabien Sanglard">
        Ensure PluginManager streams are always closed.
      </action>
    </release>
    <release version="2.0-beta5" date="2013-04-20" description="Bug fixes and enhancements">
      <action issue="LOG4J2-205" dev="rgoers" type="fix">
        Fix deadlock in SocketAppender. Added option to not wait for socket reconnect.
      </action>
      <action issue="LOG4J2-207" dev="rgoers" type="add" due-to="Remko Popma">
        Add JMX support.
      </action>
      <action issue="LOG4J2-211" dev="rgoers" type="fix" due-to="Nick Williams">
        Removing extra spaces in entry and exit method output.
      </action>
      <action issue="LOG4J2-214" dev="rgoers" type="update" due-to="Remko Popma">
        Async documentation update.
      </action>
      <action issue="LOG4J2-212" dev="rgoers" type="fix">
        Loggers without a "." had no parent logger.
      </action>
      <action issue="LOG4J2-208" dev="rgoers" type="update" due-to="Remko Popma">
        Move async subproject into core.
      </action>
      <action issue="LOG4J2-212" dev="rgoers" type="fix">
        Call LoggerContext.stop when the application is shutdown.
      </action>
      <action issue="LOG4J2-210" dev="rgoers" type="fix" due-to="Arkin Yetis">
        MapMessage was not enclosing key value in quotes when generating XML.
      </action>
      <action issue="LOG4J2-198" dev="rgoers" type="fix">
        FlumeAvroManager now uses Flume RPCClient.
      </action>
      <action issue="LOG4J2-196" dev="rgoers" type="fix">
        FlumeAvroManager now uses Flume RPCClient.
      </action>
      <action issue="LOG4J2-207" dev="ggregory" type="fix">
        Use the Maven group ID org.apache.logging.log4j for all artifacts.
      </action>
      <action issue="LOG4J2-187" dev="rgoers" type="add" due-to="Nick Williams">
        Add tag library.
      </action>
      <action issue="LOG4J2-195" dev="rgoers" type="fix" due-to="Remko Popma">
        Unit tests now create files in the target directory.
      </action>
      <action issue="LOG4J2-193" dev="rgoers" type="fix" due-to="Remko Popma">
        RollingFastFileAppender (in log4j-async) did not roll over.
      </action>
      <action issue="LOG4J2-199" dev="rgoers" type="fix" due-to="Remko Popma">
        Highlight subprojects in sub-navigation.
      </action>
      <action issue="LOG4J2-200" dev="rgoers" type="fix" due-to="Remko Popma">
        LoggerContext method renamed to removeFilter from removeFiler.
      </action>
      <action issue="LOG4J2-194" dev="rgoers" type="fix" due-to="Remko Popma">
        ThrowableFormatOptionsTest failed on Windows due to CR/LF issue.
      </action>
      <action issue="LOG4J2-190" dev="rgoers" type="fix" due-to="Werner">
        BaseConfiguration addLoggerAppender saved appender using the Logger name.
      </action>
      <action issue="LOG4J2-160" dev="rgoers" type="update" due-to="Joanne Polsky">
        Move Throwable pattern converter options processing to ThrowableFormatOptions class.
      </action>
      <action issue="LOG4J2-157" dev="rgoers" type="update" due-to="Remko Popma">
        Allowed Loggers access to the properties in the LoggerConfig.
      </action>
      <action issue="LOG4J2-153" dev="rgoers" type="update" due-to="Remko Popma">
        Added ability to include or exclude location information.
      </action>
      <action issue="LOG4J2-151" dev="rgoers" type="update" due-to="Remko Popma">
        Allow Logger and LoggerContext to be subclassed.
      </action>
      <action issue="LOG4J2-164" dev="rgoers" type="add" due-to="Remko Popma">
        Add methods is/setEndOfBatch to LogEvent.
      </action>
      <action issue="LOG4J2-163" dev="rgoers" type="add" due-to="Remko Popma">
        Add support for asynchronous loggers.
      </action>
      <action issue="LOG4J2-189" dev="rgoers" type="fix" due-to="Werner">
        The blocking parameter did not work properly on AsynchAppender.
      </action>
      <action issue="LOG4J2-188" dev="rgoers" type="fix" due-to="Werner">
        AppenderRefs on AsynchAppender didn't support the level and filter elements.
      </action>
      <action issue="LOG4J2-176" dev="rgoers" type="fix" due-to="Remko Popma">
        Avoid IllegalArgumentException in AsynchAppender.
      </action>
      <action issue="LOG4J2-179" dev="ggregory" type="add">
        Add Logger interface APIs to log at given levels.
      </action>
      <action issue="LOG4J2-181" dev="rgoers" type="fix">
        OutputStreamManager now adds the layout header whenever the OutputStream is set.
      </action>
      <action issue="LOG4J2-177" dev="rgoers" type="fix" due-to="Remko Popma">
        Fix NullPointerException in DatagramOutputStream when flush is called from multiple threads.
      </action>
      <action dev="rgoers" type="add">
        Added FlumePersistentManager which writes to BerkeleyDB and then writes to Flume asynchronously.
      </action>
      <action issue="LOG4J2-175" dev="sdeboy" type="fix">
        Plugin cache should be reset when addPackages is called.
      </action>
      <action issue="LOG4J2-155" dev="sdeboy" type="add">
        Expose file appender configuration details via an advertisement mechanism.
      </action>
      <action issue="LOG4J2-159" dev="rgoers" type="fix" due-to="Jan Winter">
        Add Fragment-Host to MANIFEST.MF for log4j-core.
      </action>
      <action issue="LOG4J2-167" dev="rgoers" type="fix">
        Configurator throws a ClassCastException if LogManager returns a SimpleLoggerContext.
      </action>
      <action issue="LOG4J2-169" dev="rgoers" type="fix">
        ConfigurationFactory was adding factories on every call.
      </action>
      <action issue="LOG4J2-161" dev="rgoers" type="fix">
        Modify ClassLoaderContextSelector to use the first ClassLoader in the child parent hierarchy that
        has a Context with a configuration to allow JSPs to use the WebApp's context and configuration.
      </action>
      <action issue="LOG4J2-158" dev="rgoers" due-to="Scott Severtson">
        Add RFC 5424 compliant escaping rules to RFC5424Layout.
      </action>
    </release>
    <release version="2.0-beta4" date="2013-01-28" description="Bug fixes and enhancements">
      <action issue="LOG4J2-156" dev="ggregory" type="fix" due-to="Andreas Born">
        LocalizedMessageTest fails on linux system.
      </action>
      <action issue="LOG4J2-152" dev="rgoers" type="fix" due-to="Remko Popma">
        RollingFileAppender's FileRenameAction was throwing a NullPointerException if no directory was specified
        on the target file name.
      </action>
      <action issue="LOG4J2-150" dev="rgoers" type="fix">
        Convert all System.getProperty calls to use PropertiesUtil to suppress SecurityExceptions.
      </action>
      <action issue="LOG4J2-147" dev="rgoers" type="fix" due-to="William Burns">
        ThreadContextMapFilter was matching on the key instead of the value of the key.
      </action>
      <action dev="rgoers" type="fix">
        Allow FlumeAvroManager to initialize even if it cannot connect to an agent.
      </action>
      <action issue="LOG4J2-149" dev="rgoers" type="fix" due-to="Scott Severtson">
        SMTPAppender will only cache filtered events.
      </action>
      <action issue="LOG4J2-145" dev="ggregory" type="fix">
        Add missing serial version IDs.
      </action>
      <action issue="LOG4J2-144" dev="ggregory" type="fix">
        NullPointerException in RFC5424Layout.
      </action>
      <action issue="LOG4J2-143" dev="rgoers" type="fix">
        MessagePatternConverter now returns "null" if the log message is null.
      </action>
      <action issue="LOG4J2-142" dev="rgoers" type="fix">
        Serialized LogEvents were not reset in the output stream causing them to deserialize incorrectly.
      </action>
      <action issue="LOG4J2-139" dev="rgoers" type="fix">
        Fix null pointer exception in SocketAppender if no protocol is specified. The protocol will default
        to TCP for the SocketAppender and UDP for the SyslogAppender.
      </action>
      <action dev="rgoers" type="add">
        Added Log4j 2 to SLF4J adapter.
      </action>
      <action issue="LOG4J2-140" dev="ggregory" type="fix" due-to="Joern Huxhorn">
        Typo in documentation of SocketAppender.
      </action>
      <action issue="LOG4J2-137" dev="rgoers" type="fix">
        Fix hang in Dumbster SMTP test server.
      </action>
      <action issue="LOG4J2-136" dev="rgoers" type="update" due-to="Scott Severtson">
        Allow newlines to be escaped in Syslog and RFC5424 layouts. Allow Throwables to be included in
        the output from RFC5424Layout.
      </action>
      <action issue="LOG4J2-131" dev="rgoers" type="add" due-to="Scott Severtson">
        Add SMTPAppender.
      </action>
      <action issue="LOG4J2-130" dev="rgoers" type="fix">
        PatternLayout should format throwables without requiring a converter.
      </action>
      <action dev="rgoers" type="add">
        Added hostName and contextName to property map.
      </action>
      <action issue="LOG4J2-135" dev="ggregory" type="fix" due-to="Ingo Feltes">
        BaseConfiguration does not close the first appender.
      </action>
      <action dev="rgoers" type="add">
        Add MessageFormatMessage and FormattedMessage.
      </action>
      <action issue="LOG4J2-134" dev="ggregory" type="add">
        Use %red, %white, %blue, and so on in the console appender.
      </action>
      <action issue="LOG4J2-133" dev="ggregory" type="add">
        Allow custom message creation via a message factory.
      </action>
      <action issue="LOG4J2-132" dev="ggregory" type="fix">
        AbstractLogger.catching(Throwable) checks for DEBUG level but logs at ERROR level.
      </action>
      <action issue="LOG4J2-129" dev="rgoers" type="fix">
        RoutingAppender was only creating a single appender for the default Route.
      </action>
      <action issue="LOG4J2-126" dev="rgoers" type="fix">
        Allow JMS appenders to recover if the queue or topic is unavailable.
      </action>
      <action issue="LOG4J2-128" dev="rgoers" type="update">
        Add follow attribute to Console Appender.
      </action>
      <action issue="LOG4J2-127" dev="rgoers" type="fix">
        AbstractLogger methods were not passing Markers to the isEnabled methods.
      </action>
      <action dev="rgoers" type="add">
        Added Flume Appender samples.
      </action>
      <action issue="LOG4J2-122" dev="rgoers" type="update">
        Add unit test to verify exceptions are thrown when the socket connection fails.
      </action>
      <action issue="LOG4J2-125" dev="rgoers" type="fix">
        JMSQueue and JMSTopic Appenders did not allow name to be specified.
      </action>
      <action issue="LOG4J2-111" dev="rgoers" type="fix">
        Enhanced javadoc copyright statement.
      </action>
      <action issue="LOG4J2-110" dev="rgoers" type="update">
        Renamed log4j12-api to log4j-1.2-api.
      </action>
      <action issue="LOG4J2-120" dev="rgoers" type="fix">
        TCPSocketManager would fail if the initial connection could not be established.
      </action>
      <action issue="LOG4J2-119" dev="rgoers" type="fix">
        A broken socket connection would cause the TCPSocketManager to continuously reconnect.
      </action>
      <action issue="LOG4J2-123" dev="rgoers" type="fix" due-to="Olivier Lamy">
        The example for ThreadContextMapFilter was incorrect.
      </action>
      <action issue="LOG4J2-116" dev="rgoers" type="fix">
        File renaming was using the wrong date value. Enhanced DefaultRolloverStrategy to store newest files in
        highest index as well as lowest.
      </action>
      <action issue="LOG4J2-115" dev="rgoers" type="fix">
        ThreadContext Map elements with null values are now ignored when constructing a Flume event and in the
        RFC5424 Layout.
      </action>
      <action issue="LOG4J2-113" dev="rgoers" type="fix">
        StructuredDataFilter createFilter was annotated with PluginAttr instead of PluginElement for the
        KeyValuePairs.
      </action>
      <action issue="LOG4J2-114" dev="rgoers" type="fix" due-to="Arkin Yetis">
        StructuredDataMessage was validating the length of the values in the event Map instead of the lengths
        of the keys.
      </action>
    </release>
    <release version="2.0-beta3" date="2012-11-11" description= "Bug fixes and enhancements">
      <action issue="LOG4J2-108" dev="rgoers" type="fix">
        Fix NullPointerException in ClassLoaderContextSelector when no class is returned from
        the SecurityManager.
      </action>
      <action issue="LOG4J2-105" dev="rgoers" type="update">
        Add ability to customize the names of the Levels in the LevelPatternConverter.
      </action>
      <action issue="LOG4J2-107" dev="rgoers" type="fix">
        PatternParser was not properly handling adjacent nested options
      </action>
      <action issue="LOG4J2-95" dev="rgoers" type="fix">
        Add support for loading plugins inside the OSGi bundle.
      </action>
      <action issue="LOG4J2-85" dev="rgoers" type="update">
        Add ThreadContext.push(String format, Object... args)
      </action>
      <action issue="LOG4J2-103" dev="rgoers" type="fix" due-to="Das Archive">
        The LogEvent was wrapping a ThrowableProxy with another ThrowableProxy when deserializing.
      </action>
      <action dev="rgoers" type="update">
        Created combined jar to combine API and Core contents for users who only want the Log4j implementation.
      </action>
      <action issue="LOG4J2-104" dev="rgoers" type="fix">
        Convert LogManager binding to use "regular" java properties instead of XML properties to workaround a
        bug in Oracle's xmlparserv2 jar.
      </action>
      <action issue="LOG4J2-28" dev="rgoers" type="add">
        Added PropertiesRewritePolicy and ability to define properties on a Logger.
      </action>
      <action issue="LOG4J2-87" dev="rgoers" type="update">
        Build pdf of user's guide.
      </action>
      <action issue="LOG4J2-29" dev="rgoers" type="update">
        Added font and fontSize parameters to HTMLLayout. Replace newlines in message with br tag.
      </action>
      <action issue="LOG4J2-55" dev="rgoers" type="add">
        Added ability to configure from an InputSource.
      </action>
      <action issue="LOG4J2-102" dev="rgoers" type="fix" due-to="Emanuele Colombo">
        The Facility value was being improperly calculated.
      </action>
      <action issue="LOG4J2-101" dev="rgoers" type="fix" due-to="Emanuele Colombo">
        A NullPointerException would occur if no format value was passed to the SyslogAppender.
      </action>
      <action issue="LOG4J2-99" dev="rgoers" type="fix" due-to="Das Archive">
        MapRewritePolicy had an extra call to putAll that caused updates to behave like adds.
      </action>
      <action dev="rgoers" type="fix">
        Avoid NPE when duplicate LoggerContextFactorys are present. Allow factories to specify a weight to allow
        real implementations to outrank test implementations. Provide a simple default LoggerContextFactory.
      </action>
      <action issue="LOG4J2-97" dev="rgoers" type="fix">
        Added several missing classes and methods for Log4j 1.x compatibility.
      </action>
      <action issue="LOG4J2-94" dev="rgoers" type="fix" due-to="Denis Treskunov">
        Interpolator was not stripping Lookup key separator when trying to locate the default value for a variable.
      </action>
      <action dev="rgoers" type="fix">
        Log4j 1.2 Category.forcedLog was wrapping the message with an ObjectMessage even if the parameter was an
        ObjectMessage.
      </action>
    </release>
    <release version="2.0-beta2" date="2012-10-07" description="Bug fixes and enhancements">
      <action dev="rgoers" type="update">
        Made ParameterizedMessage, StringFormattedMessage and ThreadDumpMessage immutable. LocalizedMessage is
        immutable except that it will be updated with the logger name when it is added to the LogEvent.
      </action>
      <action dev="rgoers" type="fix">
        DefaultConfiguration was not starting the Console Appender.
      </action>
      <action issue="LOG4J2-35" dev="rgoers" type="add">
        Add interval and modulate options to TimeBasedTriggeringPolicy to allow more fine-grained control of
        when file rolling should occur.
      </action>
      <action issue="LOG4J2-58" dev="rgoers" type="add">
        Add support for filtering packages from stack traces.
      </action>
      <action issue="LOG4J2-84" dev="rgoers" type="add">
        If system property "disableThreadContextStack" is set pushes to the ThreadContext will be ignored. If
        system property "disableThreadContext" is set both puts and pushes will be ignored.
      </action>
      <action issue="LOG4J2-83" dev="rgoers" type="add">
        If system property "disableThreadContextMap" is set puts to the ThreadContext will be ignored. If
        system property "disableThreadContext" is set both puts and pushes will be ignored.
      </action>
      <action dev="rgoers" type="add">
        Add support for ANSI colors by adding the highlight and style pattern converters. Fix pattern
        parsing to allow nested patterns.
      </action>
      <action issue="LOG4J2-92" dev="rgoers" type="fix">
        Converted DynamicThresholdFilter to use KeyValuePair. Fixed bugs in the Map-based filters
        to allow declaration of multiple values for a key to match the documentation.
      </action>
      <action issue="LOG4J2-88" dev="rgoers" type="fix">
        Many logging methods in AbstractLogger were set to an incorrect logging level. catching was
        using the THROWING marker and was set to debug instead of error.
      </action>
      <action dev="rgoers" type="add">
        Allow the status logging to be directed to stderr or to a file.
      </action>
      <action issue="LOG4J2-91" dev="rgoers" type="fix">
        Log4j 1.2 adapter's Category class was missing 3 log methods.
      </action>
      <action issue="LOG4J2-84" dev="rgoers" type="fix">
        If the ThreadContext stack is empty the LogEvent will contain a null value to reduce the overhead of
        creating log events and in the size of the serialized object. Changed the ThreadContext stack to use
        a custom stack interface instead of java.util.Stack as that class is overly heavy. This change will
        cause an API incompatibility.
      </action>
      <action issue="LOG4J2-83" dev="rgoers" type="fix">
        If the ThreadContext map is empty the LogEvent will contain a null value to reduce the overhead of creating
        log events and in the size of the serialized object.
      </action>
      <action dev="rgoers" type="add">
        Add getFormats to MultiformatMessage and allow StructuredDataMessage to format as XML.
      </action>
      <action issue="LOG4J2-90" dev="rgoers" type="fix">
        Add documentation on client vs server mode to performance page.
      </action>
      <action dev="rgoers" type="fix">
        Move variable substitution from PatternLayout to appropriate converters to improve performance.
      </action>
    </release>
    <release version="2.0-beta1" date="2012-09-18" description="Bug fixes and enhancements">
      <action dev="rgoers" type="add">
        Added AsynchAppender.
      </action>
      <action issue="LOG4J-81" dev="rgoers" type="fix">
        PatternLayout was not honoring format modifiers.
      </action>
      <action dev="rgoers" type="fix">
        Created web module to allow web applications to include the Log4j context listener in WEB-INF/lib even if
        Log4j is in the container's class path. Allow locating the LoggerContext to include the ClassLoader. Updated
        the Loader utility to always choose the child ClassLoader. Verified in Jboss 5 and Tomcat.
      </action>
      <action issue="LOG4J2-82" dev="rgoers" type="fix">
        MarkerFilter called MarkerManager.getMarker causing the Marker to be created during the processing of the
        configuration. This prevents the application from creating the Marker with any parents. MarkerWrapper in
        SLF4J-impl was getting a ClassCastException in instanceOf because the Marker isn't a MarkerWrapper.
      </action>
      <action issue="LOG4J2-80" dev="rgoers" type="fix" due-to="Oliver Lamy">
        Allow Log4j 2 to be used as the implementation with SLF4J and SLF4J's jcl-over-slf4j by adding filtering
        to the log method in SLF4JLogger.
      </action>
      <action issue="LOG4J2-78" dev="rgoers" type="fix">
        LogFactoryImpl.setAttribute in the Commons Logging bridge got a NullPointerException when passed a null value.
        It will now remove the attribute.
      </action>
      <action issue="LOG4J2-77" dev="rgoers" type="fix">
        RoutingAppender was calling the stop method for each of its referenced Appenders and was calling
        the stop method of the default Appender a second time. It will now only call the stop method of
        Appenders it creates.
      </action>
      <action issue="LOG4J2-76" dev="rgoers" type="fix">
        RewriteAppender was calling the stop method of the referenced appender causing the referenced appender's
        manager to have its use count decremented too many times.
      </action>
      <action issue="LOG4J2-74" dev="rgoers" type="fix">
        Logger.error(Marker, Message, Throwable) was internally using Level.TRACE.
      </action>
      <action issue="LOG4J2-75" dev="rgoers" type="fix">
        Enhanced Log4jContextListener to accept a configuration file location. Modified FileConfigurationMonitor
        to monitor files configured that way. Fixed other reconfiguration related bugs. Tested in JBoss and
        Tomcat.
      </action>
      <action issue="LOG4J2-72" dev="rgoers" type="fix">
        NullPointerException in RollingFileManager when filePattern does not cause the file to be compressed.
      </action>
      <action issue="LOG4J2-71" dev="rgoers" type="fix">
        FileRenameAction did not create the parent directories of the archive files causing the rollover to fail.
      </action>
      <action dev="rgoers" type="update">
        Update the versions of SLF4J and Logback.
      </action>
    </release>
    <release version="2.0-alpha2" date="2012-08-24" description="Bug fixes and minor enhancements">
      <action issue="LOG4J2-70" dev="rgoers" type="add">
        Add getLogger(Class) to LogManager.
      </action>
      <action issue="LOG4J2-69" dev="rgoers" type="add">
        Allow Flume agents to be embedded into the Flume Appender.
      </action>
      <action issue="LOG4J2-68" dev="rgoers" type="add">
        Add support for formatting using String.format().
      </action>
      <action issue="LOG4J2-67" dev="rgoers" type="add">
        Allow components besides core to create a PluginMap for faster plugin loading and not
        having to specify the plugin package in the configuration.
      </action>
      <action issue="LOG4J2-64" dev="rgoers" type="fix">
        Fix compilation problems in Java 7.
      </action>
      <action issue="LOG4J2-65" dev="rgoers" type="fix">
        Allow variable substitution on the configuration attributes and on the root log level.
      </action>
    </release>
    <release version="2.0-alpha1" date="2012-07-29" description="Rewrite of Log4j">
      <action issue="LOG4J2-60" dev="rgoers" type="add" due-to="Shane Kelly">
        Added ability to filter on the AppenderRef by adding either a level or a filter.
      </action>
      <action issue="LOG4J2-56" dev="rgoers" type="fix" due-to="John Owen Atala">
        Level.toLevel would throw an IllegalArgumentException instead of returning the default value.
      </action>
      <action issue="LOG4J2-51" dev="rgoers" type="fix" due-to="John Vasileff">
        Remove LoggerContext support for custom logger factories. All Loggers returned
        by LoggerContext should be compatible and of the same type.
      </action>
      <action issue="LOG4J2-50" dev="rgoers" type="fix" due-to="John Vasileff">
        Make sure all application facing log methods use their own FQCN. This patch
        resolves a unit test failure for the %C pattern when using the Category logger.
      </action>
    </release>
  </body>
</document><|MERGE_RESOLUTION|>--- conflicted
+++ resolved
@@ -31,13 +31,11 @@
          - "remove" - Removed
     -->
     <release version="2.9.0" date="2017-MM-DD" description="GA Release 2.9.0">
-<<<<<<< HEAD
       <action issue="LOG4J2-1984" dev="rgoers" type="update">
         Allow maxLength of StructuredData to be specified by the user.
-=======
+      </action>
       <action issue="LOG4J2-1981" dev="mikes" type="add">
         JsonLayout, XmlLayout and YamlLayout support 0-byte termination of log events.
->>>>>>> 9ea3ae15
       </action>
       <action issue="LOG4J2-1864" dev="mattsicker" type="add" due-to="Matthias Kappeller">
         Support capped collections for MongoDb appender.
