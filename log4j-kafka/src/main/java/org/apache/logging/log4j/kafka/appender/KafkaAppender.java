/*
 * Licensed to the Apache Software Foundation (ASF) under one or more
 * contributor license agreements. See the NOTICE file distributed with
 * this work for additional information regarding copyright ownership.
 * The ASF licenses this file to You under the Apache license, Version 2.0
 * (the "License"); you may not use this file except in compliance with
 * the License. You may obtain a copy of the License at
 *
 *      http://www.apache.org/licenses/LICENSE-2.0
 *
 * Unless required by applicable law or agreed to in writing, software
 * distributed under the License is distributed on an "AS IS" BASIS,
 * WITHOUT WARRANTIES OR CONDITIONS OF ANY KIND, either express or implied.
 * See the license for the specific language governing permissions and
 * limitations under the license.
 */

package org.apache.logging.log4j.kafka.appender;

import org.apache.logging.log4j.core.AbstractLifeCycle;
import org.apache.logging.log4j.core.Appender;
import org.apache.logging.log4j.core.Filter;
import org.apache.logging.log4j.core.Layout;
import org.apache.logging.log4j.core.LogEvent;
import org.apache.logging.log4j.core.appender.AbstractAppender;
import org.apache.logging.log4j.core.config.Property;
import org.apache.logging.log4j.plugins.Node;
import org.apache.logging.log4j.plugins.Plugin;
import org.apache.logging.log4j.plugins.PluginAttribute;
import org.apache.logging.log4j.plugins.PluginFactory;

import java.io.Serializable;
import java.util.Objects;
import java.util.concurrent.ExecutionException;
import java.util.concurrent.TimeUnit;
import java.util.concurrent.TimeoutException;

/**
 * Sends log events to an Apache Kafka topic.
 */
@Plugin(name = "Kafka", category = Node.CATEGORY, elementType = Appender.ELEMENT_TYPE, printObject = true)
public final class KafkaAppender extends AbstractAppender {

    /**
     * Builds KafkaAppender instances.
     * 
     * @param <B>
     *            The type to build
     */
    public static class Builder<B extends Builder<B>> extends AbstractAppender.Builder<B>
            implements org.apache.logging.log4j.plugins.util.Builder<KafkaAppender> {
    	
    	@PluginAttribute
    	private String retryCount;

        @PluginAttribute
        private String topic;

        @PluginAttribute
        private String key;

        @PluginAttribute(defaultBoolean = true)
        private boolean syncSend;

        @PluginAttribute(value = "eventTimestamp", defaultBoolean = true)
        private boolean sendEventTimestamp;

        @SuppressWarnings("resource")
        @Override
        public KafkaAppender build() {
            final Layout<? extends Serializable> layout = getLayout();
            if (layout == null) {
                AbstractLifeCycle.LOGGER.error("No layout provided for KafkaAppender");
                return null;
            }
            final KafkaManager kafkaManager = KafkaManager.getManager(getConfiguration().getLoggerContext(),
<<<<<<< HEAD
                    getName(), topic, syncSend, sendEventTimestamp, getPropertyArray(), key);
=======
                    getName(), topic, syncSend, getPropertyArray(), key, retryCount);
>>>>>>> b967cc0d
            return new KafkaAppender(getName(), layout, getFilter(), isIgnoreExceptions(), getPropertyArray(), kafkaManager);
        }

        public String getTopic() {
            return topic;
        }

        public boolean isSyncSend() {
            return syncSend;
        }

        public boolean isSendEventTimestamp() {
            return sendEventTimestamp;
        }

        public B setTopic(final String topic) {
            this.topic = topic;
            return asBuilder();
        }

        public B setKey(final String key) {
            this.key = key;
            return asBuilder();
        }

        public B setSyncSend(final boolean syncSend) {
            this.syncSend = syncSend;
            return asBuilder();
        }

        public B setSendEventTimestamp(boolean sendEventTimestamp) {
            this.sendEventTimestamp = sendEventTimestamp;
            return asBuilder();
        }
    }

    /**
     * Creates a builder for a KafkaAppender.
     * 
     * @return a builder for a KafkaAppender.
     */
    @PluginFactory
    public static <B extends Builder<B>> B newBuilder() {
        return new Builder<B>().asBuilder();
    }

    private final KafkaManager manager;

    private KafkaAppender(final String name, final Layout<? extends Serializable> layout, final Filter filter,
            final boolean ignoreExceptions, Property[] properties, final KafkaManager manager) {
        super(name, filter, layout, ignoreExceptions, properties);
        this.manager = Objects.requireNonNull(manager, "manager");
    }

    @Override
    public void append(final LogEvent event) {
        if (event.getLoggerName() != null && event.getLoggerName().startsWith("org.apache.kafka")) {
            LOGGER.warn("Recursive logging from [{}] for appender [{}].", event.getLoggerName(), getName());
        } else {
            try {
                tryAppend(event);
            } catch (final Exception e) {
                error("Unable to write to Kafka in appender [" + getName() + "]", event, e);
            }
        }
    }

    private void tryAppend(final LogEvent event) throws ExecutionException, InterruptedException, TimeoutException {
        final Layout<? extends Serializable> layout = getLayout();
        byte[] data;
        Long eventTimestamp;

        data = layout.toByteArray(event);
        eventTimestamp = event.getTimeMillis();
        manager.send(data, eventTimestamp);
    }

    @Override
    public void start() {
        super.start();
        manager.startup();
    }

    @Override
    public boolean stop(final long timeout, final TimeUnit timeUnit) {
        setStopping();
        boolean stopped = super.stop(timeout, timeUnit, false);
        stopped &= manager.stop(timeout, timeUnit);
        setStopped();
        return stopped;
    }

    @Override
    public String toString() {
        return "KafkaAppender{" + "name=" + getName() + ", state=" + getState() + ", topic=" + manager.getTopic() + '}';
    }
}<|MERGE_RESOLUTION|>--- conflicted
+++ resolved
@@ -49,7 +49,7 @@
      */
     public static class Builder<B extends Builder<B>> extends AbstractAppender.Builder<B>
             implements org.apache.logging.log4j.plugins.util.Builder<KafkaAppender> {
-    	
+
     	@PluginAttribute
     	private String retryCount;
 
@@ -74,11 +74,7 @@
                 return null;
             }
             final KafkaManager kafkaManager = KafkaManager.getManager(getConfiguration().getLoggerContext(),
-<<<<<<< HEAD
-                    getName(), topic, syncSend, sendEventTimestamp, getPropertyArray(), key);
-=======
-                    getName(), topic, syncSend, getPropertyArray(), key, retryCount);
->>>>>>> b967cc0d
+                    getName(), topic, syncSend, sendEventTimestamp, getPropertyArray(), key, retryCount);
             return new KafkaAppender(getName(), layout, getFilter(), isIgnoreExceptions(), getPropertyArray(), kafkaManager);
         }
 
