--- conflicted
+++ resolved
@@ -31,13 +31,11 @@
          - "remove" - Removed
     -->
     <release version="2.9.0" date="2017-MM-DD" description="GA Release 2.9.0">
-<<<<<<< HEAD
       <action issue="LOG4J2-1442" dev="mikes" type="add">
         Generic HTTP appender.
-=======
+      </action>
       <action issue="LOG4J2-1917" dev="rgoers" type="update">
         Support using java.util.ServiceLoader to locate Log4j 2 API providers.
->>>>>>> 92e4b875
       </action>
       <action issue="LOG4J2-1854" dev="mikes" type="add" due-to="Xavier Jodoin">
         Support null byte delimiter in GelfLayout.
